--- conflicted
+++ resolved
@@ -47,17 +47,6 @@
 class JointTrajectoryControllerTestFixture
   : public InternalFixture<::testing::Test>
 {
-<<<<<<< HEAD
-  // Documentation inherited
-protected:
-  void SetUp() override
-  {
-    ignition::common::Console::SetVerbosity(4);
-    ignition::common::setenv("IGN_GAZEBO_SYSTEM_PLUGIN_PATH",
-           (std::string(PROJECT_BINARY_PATH) + "/lib").c_str());
-  }
-=======
->>>>>>> a04b4c7d
 };
 
 /////////////////////////////////////////////////
