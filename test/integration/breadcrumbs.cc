/*
 * Copyright (C) 2019 Open Source Robotics Foundation
 *
 * Licensed under the Apache License, Version 2.0 (the "License");
 * you may not use this file except in compliance with the License.
 * You may obtain a copy of the License at
 *
 *     http://www.apache.org/licenses/LICENSE-2.0
 *
 * Unless required by applicable law or agreed to in writing, software
 * distributed under the License is distributed on an "AS IS" BASIS,
 * WITHOUT WARRANTIES OR CONDITIONS OF ANY KIND, either express or implied.
 * See the License for the specific language governing permissions and
 * limitations under the License.
 *
 */

#include <gtest/gtest.h>

#include <ignition/msgs/empty.pb.h>
#include <ignition/msgs/twist.pb.h>

#include <sdf/Root.hh>
#include <sdf/World.hh>

#include <ignition/common/Console.hh>
#include <ignition/transport/Node.hh>

#include "ignition/gazebo/Server.hh"
#include "ignition/gazebo/SystemLoader.hh"
#include "ignition/gazebo/components/Name.hh"
#include "ignition/gazebo/components/Pose.hh"
#include "ignition/gazebo/components/Model.hh"
#include "ignition/gazebo/test_config.hh"

#include "helpers/Relay.hh"
#include "helpers/UniqueTestDirectoryEnv.hh"

using namespace ignition;
using namespace gazebo;

class BreadcrumbsTest : public ::testing::Test
{
  // Documentation inherited
  protected: void SetUp() override
  {
    ignition::common::Console::SetVerbosity(4);
    setenv("IGN_GAZEBO_SYSTEM_PLUGIN_PATH",
           (std::string(PROJECT_BINARY_PATH) + "/lib").c_str(), 1);
  }
  public: void LoadWorld(const std::string &_path, bool _useLevels = false)
  {
    this->serverConfig.SetResourceCache(test::UniqueTestDirectoryEnv::Path());
    this->serverConfig.SetSdfFile(
        common::joinPaths(PROJECT_SOURCE_PATH, _path));
    this->serverConfig.SetUseLevels(_useLevels);

    this->server = std::make_unique<Server>(this->serverConfig);
    EXPECT_FALSE(this->server->Running());
    EXPECT_FALSE(*this->server->Running(0));
    using namespace std::chrono_literals;
    this->server->SetUpdatePeriod(1ns);
  }

  public: ServerConfig serverConfig;
  public: std::unique_ptr<Server> server;
};

int kRemaining{-1};

/////////////////////////////////////////////////
void remainingCb(const msgs::Int32 &_msg)
{
  kRemaining = _msg.data();
}

/////////////////////////////////////////////////
// This test checks the .../deploy/remaining topic
TEST_F(BreadcrumbsTest, Remaining)
{
  // Start server
  this->LoadWorld("test/worlds/breadcrumbs.sdf");
  kRemaining = 0;

  test::Relay testSystem;
  transport::Node node;
  auto deployB1 =
      node.Advertise<msgs::Empty>("/model/vehicle_blue/breadcrumbs/B1/deploy");
  node.Subscribe("/model/vehicle_blue/breadcrumbs/B1/deploy/remaining",
      &remainingCb);
  EXPECT_EQ(0, kRemaining);
  kRemaining = -1;

  deployB1.Publish(msgs::Empty());
<<<<<<< HEAD
  this->server->Run(true, 10, false);
=======
  int sleep = 0;
  int maxSleep = 30;
  for (; kRemaining != 2 && sleep < maxSleep; ++sleep)
  {
    this->server->Run(true, 1, false);
    std::this_thread::sleep_for(std::chrono::milliseconds(50));
  }
>>>>>>> 3c1d27d0
  EXPECT_EQ(2, kRemaining);
  kRemaining = -1;

  deployB1.Publish(msgs::Empty());
<<<<<<< HEAD
  this->server->Run(true, 10, false);
=======
  sleep = 0;
  for (; kRemaining != 1 && sleep < maxSleep; ++sleep)
  {
    this->server->Run(true, 1, false);
    std::this_thread::sleep_for(std::chrono::milliseconds(50));
  }
>>>>>>> 3c1d27d0
  EXPECT_EQ(1, kRemaining);
  kRemaining = -1;

  deployB1.Publish(msgs::Empty());
<<<<<<< HEAD
  this->server->Run(true, 10, false);
=======
  sleep = 0;
  for (; kRemaining != 0 && sleep < maxSleep; ++sleep)
  {
    this->server->Run(true, 1, false);
    std::this_thread::sleep_for(std::chrono::milliseconds(50));
  }
>>>>>>> 3c1d27d0
  EXPECT_EQ(0, kRemaining);
  kRemaining = -1;

  deployB1.Publish(msgs::Empty());
<<<<<<< HEAD
  this->server->Run(true, 10, false);
=======
  sleep = 0;
  for (; kRemaining != 0 && sleep < maxSleep; ++sleep)
  {
    this->server->Run(true, 1, false);
    std::this_thread::sleep_for(std::chrono::milliseconds(50));
  }
>>>>>>> 3c1d27d0
  EXPECT_EQ(0, kRemaining);
}

/////////////////////////////////////////////////
// The test checks breadcrumbs are deployed at the correct pose
TEST_F(BreadcrumbsTest, DeployAtOffset)
{
  // Start server
  this->LoadWorld("test/worlds/breadcrumbs.sdf");

  test::Relay testSystem;
  transport::Node node;
  auto cmdVel = node.Advertise<msgs::Twist>("/model/vehicle_blue/cmd_vel");
  auto deployB1 =
      node.Advertise<msgs::Empty>("/model/vehicle_blue/breadcrumbs/B1/deploy");

  std::size_t iterTestStart = 1000;
  testSystem.OnPostUpdate([&](const gazebo::UpdateInfo &_info,
                             const gazebo::EntityComponentManager &_ecm)
  {
    // Start moving the vehicle
    // After 1000 iterations, stop the vehicle, spawn a breadcrumb
    // Check the pose of the breadcrumb
    if (_info.iterations == iterTestStart)
    {
      msgs::Twist msg;
      msg.mutable_linear()->set_x(0.5);
      cmdVel.Publish(msg);
    }
    else if (_info.iterations == iterTestStart + 1000)
    {
      // Stop vehicle
      cmdVel.Publish(msgs::Twist());
    }
    else if (_info.iterations == iterTestStart + 1200)
    {
      // Deploy
      deployB1.Publish(msgs::Empty());
    }
    else if (_info.iterations == iterTestStart + 2000)
    {
      // Check pose
      Entity vehicleBlue = _ecm.EntityByComponents(
          components::Model(), components::Name("vehicle_blue"));
      ASSERT_NE(vehicleBlue, kNullEntity);

      auto poseVehicle = _ecm.Component<components::Pose>(vehicleBlue);
      ASSERT_NE(poseVehicle , nullptr);

      EXPECT_GT(poseVehicle->Data().Pos().X(), 0.4);

      // The first breadcrumb
      Entity b1 = _ecm.EntityByComponents(components::Model(),
                                          components::Name("B1_0"));
      ASSERT_NE(b1, kNullEntity);
      auto poseB1 = _ecm.Component<components::Pose>(b1);

      ASSERT_NE(poseB1, nullptr);

      auto poseDiff = poseVehicle->Data().Inverse() * poseB1->Data();
      EXPECT_NEAR(poseDiff.Pos().X(), -1.2, 1e-2);
    }
  });

  this->server->AddSystem(testSystem.systemPtr);
  this->server->Run(true, iterTestStart + 2001, false);
}

/////////////////////////////////////////////////
// The test checks max deployments
TEST_F(BreadcrumbsTest, MaxDeployments)
{
  // Start server
  this->LoadWorld("test/worlds/breadcrumbs.sdf");

  test::Relay testSystem;
  transport::Node node;
  auto cmdVel = node.Advertise<msgs::Twist>("/model/vehicle_blue/cmd_vel");
  auto deployB1 =
      node.Advertise<msgs::Empty>("/model/vehicle_blue/breadcrumbs/B1/deploy");

  std::size_t iterTestStart = 1000;
  testSystem.OnPostUpdate([&](const gazebo::UpdateInfo &_info,
                             const gazebo::EntityComponentManager &_ecm)
  {
    // Start moving the vehicle
    // Every 1000 iterations, deploy
    // After 5000 iterations, check the number of breadcrumbs deployed
    if (_info.iterations == iterTestStart)
    {
      msgs::Twist msg;
      msg.mutable_linear()->set_x(0.5);
      cmdVel.Publish(msg);
    }
    else if ((_info.iterations + iterTestStart + 1) % 1000 == 0)
    {
      // Deploy
      deployB1.Publish(msgs::Empty());
    }
    else if (_info.iterations == iterTestStart + 5000)
    {
      std::size_t breadCrumbCount{0};
      _ecm.Each<components::Model, components::Name>(
          [&](const Entity &, const components::Model *,
              const components::Name *_name)
          {
            if (_name->Data().find("B1") == 0)
            {
              ++breadCrumbCount;
            }

            return true;
          });

      EXPECT_EQ(breadCrumbCount, 3u);
    }
  });

  this->server->AddSystem(testSystem.systemPtr);
  this->server->Run(true, iterTestStart + 5001, false);
}


/////////////////////////////////////////////////
// The test checks that including models from fuel works. Also checks custom
// topic
TEST_F(BreadcrumbsTest, FuelDeploy)
{
  // Start server
  this->LoadWorld("test/worlds/breadcrumbs.sdf");

  test::Relay testSystem;
  transport::Node node;
  auto cmdVel = node.Advertise<msgs::Twist>("/model/vehicle_blue/cmd_vel");
  auto deploy = node.Advertise<msgs::Empty>("/fuel_deploy");

  const std::size_t iterTestStart = 1000;
  const std::size_t nIters = iterTestStart + 2500;
  const std::size_t maxDeployments = 5;
  std::size_t deployCount = 0;
  testSystem.OnPostUpdate([&](const gazebo::UpdateInfo &_info,
                             const gazebo::EntityComponentManager &_ecm)
  {
    // Start moving the vehicle
    // Every 500 iterations, deploy
    // After 3500 iterations, check the number of breadcrumbs deployed
    if ((_info.iterations + iterTestStart + 1) % 500 == 0)
    {
      if (deployCount < maxDeployments)
      {
        deploy.Publish(msgs::Empty());
        ++deployCount;
      }
    }
    else if (_info.iterations == nIters)
    {
      std::size_t breadCrumbCount{0};
      _ecm.Each<components::Model, components::Name>(
          [&](const Entity &, const components::Model *,
              const components::Name *_name)
          {
            if (_name->Data().find("B2") == 0)
            {
              ++breadCrumbCount;
            }

            return true;
          });

      EXPECT_EQ(breadCrumbCount, deployCount);
    }
  });

  this->server->AddSystem(testSystem.systemPtr);
  this->server->Run(true, nIters, false);
}

/////////////////////////////////////////////////
// The test checks that breadcrumbs can be performers
TEST_F(BreadcrumbsTest, Performer)
{
  // Start server
  this->LoadWorld("test/worlds/breadcrumbs.sdf");

  test::Relay testSystem;
  transport::Node node;
  auto cmdVel = node.Advertise<msgs::Twist>("/model/vehicle_blue/cmd_vel");
  auto deploy = node.Advertise<msgs::Empty>(
      "/model/vehicle_blue/breadcrumbs/B1_perf/deploy");

  const std::size_t iterTestStart = 1000;
  const std::size_t nIters = iterTestStart + 10000;

  std::optional<math::Pose3d> initialPose;
  testSystem.OnPostUpdate([&](const gazebo::UpdateInfo &_info,
                             const gazebo::EntityComponentManager &_ecm)
  {
    // Deploy a performer breadcrumb on a tile that's on a level, and ensure
    // that it keeps the tile from being unloaded.

    // Deploy, move outside of the level, check
    if (_info.iterations == iterTestStart)
    {
      msgs::Twist msg;
      msg.mutable_linear()->set_x(2);
      cmdVel.Publish(msg);
      deploy.Publish(msgs::Empty());
    }
    else if (_info.iterations == iterTestStart + 1000)
    {
      // get the initial pose of the performer while the level is loaded
      _ecm.Each<components::Model, components::Name, components::Pose>(
          [&](const Entity &, const components::Model *,
              const components::Name *_name, const components::Pose *_pose)
          {
            if (_name->Data().find("B1_perf") == 0)
            {
              initialPose = _pose->Data();
              return false;
            }
            return true;
          });
    }
    else if (_info.iterations == nIters)
    {
      math::Pose3d finalPose;
      // get the final pose of the performer
      _ecm.Each<components::Model, components::Name, components::Pose>(
          [&](const Entity &, const components::Model *,
              const components::Name *_name, const components::Pose *_pose)
          {
            if (_name->Data().find("B1_perf") == 0)
            {
              finalPose = _pose->Data();
              return false;
            }

            return true;
          });
      ASSERT_TRUE(initialPose.has_value());
      igndbg << "Init: " << initialPose->Pos() << " Final: "
                << finalPose.Pos() << std::endl;
      EXPECT_NEAR(initialPose->Pos().Z(), finalPose.Pos().Z(), 1e-3);
    }
  });

  this->server->AddSystem(testSystem.systemPtr);
  this->server->Run(true, nIters, false);
}

/////////////////////////////////////////////////
// Test that the volume of the performer is set when deploying a performer
// breadcrumb
TEST_F(BreadcrumbsTest, PerformerSetVolume)
{
  // Start server
  this->LoadWorld("test/worlds/breadcrumbs.sdf", true);

  test::Relay testSystem;
  transport::Node node;
  auto deploy = node.Advertise<msgs::Empty>(
      "/model/vehicle_blue/breadcrumbs/B1_perf_large_volume/deploy");

  const std::size_t iterTestStart = 1000;
  const std::size_t nIters = iterTestStart + 2000;

  std::optional<math::Pose3d> initialPose;
  testSystem.OnPostUpdate([&](const gazebo::UpdateInfo &_info,
                             const gazebo::EntityComponentManager &_ecm)
  {
    // Deploy a performer breadcrumb on a tile that's on the default a level,
    // and check that it causes tile_1 to be loaded since the performer's volume
    // is large enough to overlap with tile_1.

    // Set pose to tile_2 , check if tile_1 is still loaded
    if (_info.iterations == iterTestStart)
    {
      msgs::Pose req;
      req.set_name("vehicle_blue");
      req.mutable_position()->set_x(30);
      msgs::Boolean rep;
      bool result;
      node.Request("/world/breadcrumbs/set_pose", req, 2000, rep, result);
      EXPECT_TRUE(result);
    }
    else if (_info.iterations == iterTestStart + 500)
    {
      // Check that tile_1 is unloaded
      Entity tileEntity = _ecm.EntityByComponents(components::Model(),
                                                  components::Name("tile_1"));
      EXPECT_EQ(kNullEntity, tileEntity);

      deploy.Publish(msgs::Empty());
    }
    else if (_info.iterations == nIters)
    {
      Entity tileEntity = _ecm.EntityByComponents(components::Model(),
                                                  components::Name("tile_1"));
      EXPECT_NE(kNullEntity, tileEntity);
    }
  });

  this->server->AddSystem(testSystem.systemPtr);
  this->server->Run(true, nIters, false);
}

/////////////////////////////////////////////////
// The test verifies breadcrumbs physics is disabled using disable_physics_time
TEST_F(BreadcrumbsTest, DeployDisablePhysics)
{
  // Start server
  this->LoadWorld("test/worlds/breadcrumbs.sdf");

  test::Relay testSystem;
  transport::Node node;
  auto cmdVel = node.Advertise<msgs::Twist>("/model/vehicle_blue/cmd_vel");
  auto deployB2 =
      node.Advertise<msgs::Empty>("/model/vehicle_blue/breadcrumbs/B2/deploy");

  std::size_t iterTestStart = 1000;
  testSystem.OnPostUpdate([&](const gazebo::UpdateInfo &_info,
                              const gazebo::EntityComponentManager &_ecm)
  {
    // Start moving the vehicle
    // After 1000 iterations, stop the vehicle, spawn a breadcrumb
    // Check the pose of the breadcrumb
    if (_info.iterations == iterTestStart)
    {
      msgs::Twist msg;
      msg.mutable_linear()->set_x(0.5);
      cmdVel.Publish(msg);
    }
    else if (_info.iterations == iterTestStart + 1000)
    {
      // Stop vehicle
      cmdVel.Publish(msgs::Twist());
    }
    else if (_info.iterations == iterTestStart + 1200)
    {
      // Deploy
      deployB2.Publish(msgs::Empty());
    }
    else if (_info.iterations == iterTestStart + 2000)
    {
      // Check pose
      Entity vehicleBlue = _ecm.EntityByComponents(
          components::Model(), components::Name("vehicle_blue"));
      ASSERT_NE(vehicleBlue, kNullEntity);

      auto poseVehicle = _ecm.Component<components::Pose>(vehicleBlue);
      ASSERT_NE(poseVehicle , nullptr);

      EXPECT_GT(poseVehicle->Data().Pos().X(), 0.4);

      // The first breadcrumb
      Entity b2 = _ecm.EntityByComponents(components::Model(),
                                          components::Name("B2_0"));
      ASSERT_NE(b2, kNullEntity);
      auto poseB2 = _ecm.Component<components::Pose>(b2);

      ASSERT_NE(poseB2, nullptr);

      // check pose of breadcrumb
      auto poseDiff = poseVehicle->Data().Inverse() * poseB2->Data();
      EXPECT_NEAR(-2.2, poseDiff.Pos().X(), 1e-2);
      EXPECT_NEAR(0.0, poseDiff.Pos().Y(), 1e-2);

      // Verify that the breadcrumb stopped falling after 0.5s.
      sdf::Root root;
      root.Load(this->serverConfig.SdfFile());
      const sdf::World *world = root.WorldByIndex(0);
      double gz = world->Gravity().Z();
      double z0 = 2.0;
      double t = 0.5;
      double z = z0 + gz/2*t*t;
      EXPECT_NEAR(z, poseDiff.Pos().Z(), 1e-2);
    }
  });

  this->server->AddSystem(testSystem.systemPtr);
  this->server->Run(true, iterTestStart + 2001, false);
}

/////////////////////////////////////////////////
// The test verifies that if allow_renaming is true, the Breadcrumb system
// renames spawned models if a model with the same name exists.
TEST_F(BreadcrumbsTest, AllowRenaming)
{
  // Start server
  this->LoadWorld("test/worlds/breadcrumbs.sdf");

  transport::Node node;
  auto deployB1 =
      node.Advertise<msgs::Empty>("/model/vehicle_blue/breadcrumbs/B1/deploy");
  auto noRenameDeploy =
      node.Advertise<msgs::Empty>("/no_rename_deploy");
  auto renameDeploy =
      node.Advertise<msgs::Empty>("/rename_deploy");

  this->server->Run(true, 1, false);
  deployB1.Publish(msgs::Empty());
  this->server->Run(true, 100, false);
  EXPECT_TRUE(this->server->HasEntity("B1_0"));

  // Deploying via "/no_rename_deploy" will try to spawn B1_0, but since the
  // model already exists, the spawn should fail.
  auto curEntityCount = this->server->EntityCount().value();
  noRenameDeploy.Publish(msgs::Empty());
  this->server->Run(true, 100, false);
  EXPECT_EQ(curEntityCount, this->server->EntityCount().value());

  // Deploying via "/rename_deploy" will try to spawn B1_0, but since the
  // model already exists, it will spawn B1_0_1 instead.
  renameDeploy.Publish(msgs::Empty());
  this->server->Run(true, 100, false);
  EXPECT_TRUE(this->server->HasEntity("B1_0_1"));
}

/////////////////////////////////////////////////
/// Main
int main(int _argc, char **_argv)
{
  ::testing::InitGoogleTest(&_argc, _argv);
  ::testing::AddGlobalTestEnvironment(
      new test::UniqueTestDirectoryEnv("breadcrumbs_test_cache"));
  return RUN_ALL_TESTS();
}<|MERGE_RESOLUTION|>--- conflicted
+++ resolved
@@ -92,9 +92,6 @@
   kRemaining = -1;
 
   deployB1.Publish(msgs::Empty());
-<<<<<<< HEAD
-  this->server->Run(true, 10, false);
-=======
   int sleep = 0;
   int maxSleep = 30;
   for (; kRemaining != 2 && sleep < maxSleep; ++sleep)
@@ -102,49 +99,36 @@
     this->server->Run(true, 1, false);
     std::this_thread::sleep_for(std::chrono::milliseconds(50));
   }
->>>>>>> 3c1d27d0
   EXPECT_EQ(2, kRemaining);
   kRemaining = -1;
 
   deployB1.Publish(msgs::Empty());
-<<<<<<< HEAD
-  this->server->Run(true, 10, false);
-=======
   sleep = 0;
   for (; kRemaining != 1 && sleep < maxSleep; ++sleep)
   {
     this->server->Run(true, 1, false);
     std::this_thread::sleep_for(std::chrono::milliseconds(50));
   }
->>>>>>> 3c1d27d0
   EXPECT_EQ(1, kRemaining);
   kRemaining = -1;
 
   deployB1.Publish(msgs::Empty());
-<<<<<<< HEAD
-  this->server->Run(true, 10, false);
-=======
   sleep = 0;
   for (; kRemaining != 0 && sleep < maxSleep; ++sleep)
   {
     this->server->Run(true, 1, false);
     std::this_thread::sleep_for(std::chrono::milliseconds(50));
   }
->>>>>>> 3c1d27d0
   EXPECT_EQ(0, kRemaining);
   kRemaining = -1;
 
   deployB1.Publish(msgs::Empty());
-<<<<<<< HEAD
-  this->server->Run(true, 10, false);
-=======
   sleep = 0;
   for (; kRemaining != 0 && sleep < maxSleep; ++sleep)
   {
     this->server->Run(true, 1, false);
     std::this_thread::sleep_for(std::chrono::milliseconds(50));
   }
->>>>>>> 3c1d27d0
   EXPECT_EQ(0, kRemaining);
 }
 
