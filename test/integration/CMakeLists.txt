set(TEST_TYPE "INTEGRATION")

set(tests
  ackermann_steering_system.cc
  air_pressure_system.cc
  altimeter_system.cc
  apply_joint_force_system.cc
  battery_plugin.cc
  breadcrumbs.cc
  buoyancy.cc
  buoyancy_engine.cc
  collada_world_exporter.cc
  components.cc
  contact_system.cc
  detachable_joint.cc
  diff_drive_system.cc
  each_new_removed.cc
  entity_erase.cc
  events.cc
  examples_build.cc
  follow_actor_system.cc
  force_torque_system.cc
  fuel_cached_server.cc
  halt_motion.cc
  imu_system.cc
  joint_controller_system.cc
  joint_position_controller_system.cc
  joint_state_publisher_system.cc
  joint_trajectory_controller_system.cc
  kinetic_energy_monitor_system.cc
  lift_drag_system.cc
  level_manager.cc
  level_manager_runtime_performers.cc
  link.cc
  logical_camera_system.cc
  logical_audio_sensor_plugin.cc
  magnetometer_system.cc
  model.cc
  multicopter.cc
  multiple_servers.cc
  nested_model_physics.cc
  network_handshake.cc
  odometry_publisher.cc
  particle_emitter.cc
  particle_emitter2.cc
  performer_detector.cc
  physics_system.cc
  play_pause.cc
  pose_publisher_system.cc
  save_world.cc
  scene_broadcaster_system.cc
  sdf_frame_semantics.cc
  sdf_include.cc
<<<<<<< HEAD
  spherical_coordinates.cc
=======
  thruster.cc
>>>>>>> adadda78
  touch_plugin.cc
  tracked_vehicle_system.cc
  triggered_publisher.cc
  user_commands.cc
  velocity_control_system.cc
  log_system.cc
  wheel_slip.cc
  wind_effects.cc
  world.cc
)

# Tests that require a valid display
set(tests_needing_display
  camera_sensor_background.cc
  camera_video_record_system.cc
  depth_camera.cc
  gpu_lidar.cc
  optical_tactile_plugin.cc
  rgbd_camera.cc
  sensors_system.cc
  thermal_system.cc
  thermal_sensor_system.cc
)

# Add systems that need a valid display here.
# \todo(anyone) Find a way to run these tests with a virtual display such Xvfb
# or Xdummy instead of skipping them
if(VALID_DISPLAY AND VALID_DRI_DISPLAY)
  list(APPEND tests ${tests_needing_display})
else()
  message(STATUS
    "Skipping these INTEGRATION tests because a valid display was not found:")
  foreach(test ${tests_needing_display})
    message(STATUS " ${test}")
  endforeach(test)
endif()

if (MSVC)
  # Warning #4251 is the "dll-interface" warning that tells you when types used
  # by a class are not being exported. These generated source files have private
  # members that don't get exported, so they trigger this warning. However, the
  # warning is not important since those members do not need to be interfaced
  # with.
  set_source_files_properties(${tests} COMPILE_FLAGS "/wd4251 /wd4146")
endif()

link_directories(${PROJECT_BINARY_DIR}/test)
include_directories(${PROJECT_SOURCE_DIR}/test)

ign_build_tests(TYPE INTEGRATION
  SOURCES
    ${tests}
  LIB_DEPS
    ${EXTRA_TEST_LIB_DEPS}
)

<<<<<<< HEAD
if(TARGET INTEGRATION_examples_build)
  set_tests_properties(INTEGRATION_examples_build PROPERTIES TIMEOUT 320)
endif()
=======
# For INTEGRATION_physics_system, we need to check what version of DART is
# available so that we can disable tests that are unsupported by the particular
# version of physics engine
ign_find_package(DART QUIET)
if (DART_FOUND)
  # Only adding include directories, no need to link against DART to check version
  target_include_directories(INTEGRATION_physics_system SYSTEM PRIVATE ${DART_INCLUDE_DIRS})
  target_compile_definitions(INTEGRATION_physics_system PRIVATE HAVE_DART)
endif()

target_link_libraries(INTEGRATION_tracked_vehicle_system
  ignition-physics${IGN_PHYSICS_VER}::core
  ignition-plugin${IGN_PLUGIN_VER}::loader
)
# The default timeout (240s) doesn't seem to be enough for this test.
set_tests_properties(INTEGRATION_tracked_vehicle_system PROPERTIES TIMEOUT 300)
>>>>>>> adadda78
<|MERGE_RESOLUTION|>--- conflicted
+++ resolved
@@ -51,11 +51,8 @@
   scene_broadcaster_system.cc
   sdf_frame_semantics.cc
   sdf_include.cc
-<<<<<<< HEAD
   spherical_coordinates.cc
-=======
   thruster.cc
->>>>>>> adadda78
   touch_plugin.cc
   tracked_vehicle_system.cc
   triggered_publisher.cc
@@ -112,11 +109,7 @@
     ${EXTRA_TEST_LIB_DEPS}
 )
 
-<<<<<<< HEAD
-if(TARGET INTEGRATION_examples_build)
-  set_tests_properties(INTEGRATION_examples_build PROPERTIES TIMEOUT 320)
-endif()
-=======
+
 # For INTEGRATION_physics_system, we need to check what version of DART is
 # available so that we can disable tests that are unsupported by the particular
 # version of physics engine
@@ -133,4 +126,7 @@
 )
 # The default timeout (240s) doesn't seem to be enough for this test.
 set_tests_properties(INTEGRATION_tracked_vehicle_system PROPERTIES TIMEOUT 300)
->>>>>>> adadda78
+
+if(TARGET INTEGRATION_examples_build)
+  set_tests_properties(INTEGRATION_examples_build PROPERTIES TIMEOUT 320)
+endif()