/*
 * Copyright (C) 2018 Open Source Robotics Foundation
 *
 * Licensed under the Apache License, Version 2.0 (the "License");
 * you may not use this file except in compliance with the License.
 * You may obtain a copy of the License at
 *
 *     http://www.apache.org/licenses/LICENSE-2.0
 *
 * Unless required by applicable law or agreed to in writing, software
 * distributed under the License is distributed on an "AS IS" BASIS,
 * WITHOUT WARRANTIES OR CONDITIONS OF ANY KIND, either express or implied.
 * See the License for the specific language governing permissions and
 * limitations under the License.
 *
 */
#ifndef IGNITION_GAZEBO_COMPONENTS_COMPONENT_HH_
#define IGNITION_GAZEBO_COMPONENTS_COMPONENT_HH_

#include <cstdint>
#include <memory>
#include <string>
#include <sstream>
#include <utility>

#include <ignition/common/Console.hh>

#include <ignition/gazebo/config.hh>
#include <ignition/gazebo/Export.hh>
#include <ignition/gazebo/Types.hh>

/// \brief Helper trait to determine if a type is shared_ptr or not
template<typename T> struct IsSharedPtr:
  std::false_type
{
};

/// \brief Helper trait to determine if a type is shared_ptr or not
template<typename T> struct IsSharedPtr<std::shared_ptr<T>>:
  std::true_type
{
};

/// \brief Helper template to call stream operators only on types that support
/// them.
/// This version is called for types that have operator<<
/// \tparam DataType Type on which the operator will be called.
/// \tparam Identifier Unique identifier for the component class.
/// \tparam Stream Type used to check if component has operator<<
/// \param[in] _out Out stream.
/// \param[in] _data Data to be serialized.
template<typename DataType, typename Identifier,
  typename Stream =
  decltype(std::declval<std::ostream &>() << std::declval<DataType const &>()),
  typename std::enable_if<
      !IsSharedPtr<DataType>::value &&
      std::is_convertible<Stream, std::ostream &>::value,
      int>::type = 0>
std::ostream &toStream(std::ostream &_out, DataType const &_data)
{
  _out << _data;
  return _out;
}

/// \brief Helper template to call stream operators only on types that support
/// them.
/// This version is called for types that are pointers to types that have
/// operator<<
/// \tparam DataType Type on which the operator will be called.
/// \tparam Identifier Unique identifier for the component class.
/// \tparam Stream Type used to check if component has operator<<
/// \param[in] _out Out stream.
/// \param[in] _data Data to be serialized.
template<typename DataType, typename Identifier,
  typename Stream =
  decltype(std::declval<std::ostream &>() << std::declval<
      typename DataType::element_type const &>()),
  typename std::enable_if<
    IsSharedPtr<DataType>::value &&
    std::is_convertible<Stream, std::ostream &>::value,
    int>::type = 0>
std::ostream &toStream(std::ostream &_out, DataType const &_data)
{
  _out << *_data;
  return _out;
}

/// \brief Helper template to call stream operators only on types that support
/// them.
<<<<<<< HEAD
/// \tparam DataType Type on which the operator will be called.
/// \tparam Identifier Unique identifier for the component class.
/// \tparam Ignored All other template parameters are ignored.
/// This version is called for types that don't have operator<<
=======
/// This version is called for types that don't have operator<<
/// \tparam DataType Type on which the operator will be called.
/// \tparam Identifier Unique identifier for the component class.
/// \tparam Ignored All other template parameters are ignored.
>>>>>>> 758ab6db
/// \param[in] _out Out stream.
/// \param[in] _data Data to be serialized.
template<typename DataType, typename Identifier, typename... Ignored>
std::ostream &toStream(std::ostream &_out, DataType const &,
    Ignored const &..., ...)
{
  static bool warned{false};
  if (!warned)
  {
    ignwarn << "Trying to serialize component with data type ["
            << typeid(DataType).name() << "], which doesn't have "
            << "`operator<<`. Component will not be serialized." << std::endl;
    warned = true;
  }
  return _out;
}

/// \brief Helper template to call extract operators only on types that support
/// them.
/// This version is called for types that have operator>>
/// \tparam DataType Type on which the operator will be called.
/// \tparam Identifier Unique identifier for the component class.
/// \tparam Stream Type used to check if component has operator>>
/// \param[in] _in In stream.
/// \param[in] _data Data resulting from deserialization.
template<typename DataType, typename Identifier,
  typename Stream =
  decltype(std::declval<std::istream &>() >> std::declval<DataType &>()),
  typename std::enable_if<std::is_convertible<Stream, std::istream &>::value,
  int>::type = 0>
std::istream &fromStream(std::istream &_in, DataType &_data)
{
  _in >> _data;
  return _in;
}

/// \brief Helper template to call extract operators only on types that support
/// them.
/// \tparam DataType Type on which the operator will be called.
/// \tparam Identifier Unique identifier for the component class.
/// \tparam Ignored All other template parameters are ignored.
/// This version is called for types that don't have operator>>
/// \param[in] _in In stream.
/// \param[in] _data Data resulting from deserialization.
template<typename DataType, typename Identifier, typename... Ignored>
std::istream &fromStream(std::istream &_in, DataType const &,
    Ignored const &..., ...)
{
  static bool warned{false};
  if (!warned)
  {
    ignwarn << "Trying to deserialize component with data type ["
            << typeid(DataType).name() << "], which doesn't have "
            << "`operator<<`. Component will not be deserialized." << std::endl;
    warned = true;
  }
  return _in;
}

namespace ignition
{
namespace gazebo
{
// Inline bracket to help doxygen filtering.
inline namespace IGNITION_GAZEBO_VERSION_NAMESPACE {
namespace components
{
  // Forward declarations.
  template<typename DataType> class ComponentPrivate;

  /// \brief Convenient type to be used by components that don't wrap any data.
  /// I.e. they act as tags and their presence is enough to infer something
  /// about the entity.
  using NoData = std::add_lvalue_reference<void>;

  /// \brief Base class for all components.
  class BaseComponent
  {
    /// \brief Default constructor.
    public: BaseComponent() = default;

    /// \brief Default destructor.
    public: virtual ~BaseComponent() = default;

    /// \brief Stream insertion operator. It exposes the component's serialized
    /// state which can be recreated by `operator>>`.
    ///
    /// \internal This function is called when using the base class, even if
    /// the component can be casted to a derived class.
    ///
    /// \param[in] _out Output stream.
    /// \param[in] _component The component to be streamed.
    /// \return The stream.
    public: friend std::ostream &operator<<(
                std::ostream &_out, const BaseComponent &_component)
    {
      _component.Serialize(_out);
      return _out;
    }

    /// \brief Stream extraction operator. It parses the component's serialized
    /// state which is created by `operator<<`.
    ///
    /// \internal This function is called when using the base class, even if
    /// the component can be casted to a derived class.
    ///
    /// \param[in] _in Input stream.
    /// \param[in] _component The component to be populated.
    /// \return The stream.
    public: friend std::istream &operator>>(
                std::istream &_in, BaseComponent &_component)
    {
      _component.Deserialize(_in);
      return _in;
    }

    /// \brief Fills a stream with a serialized version of the component.
    /// By default, it will leave the stream empty. Derived classes should
    /// override this function to support serialization.
    ///
    /// \internal This function is used by `operator<<`, which can't be
    /// overridden by derived classes.
    ///
    /// \param[in] _out Out stream.
    protected: virtual void Serialize(std::ostream &/*_out*/) const
    {
      ignwarn << "Trying to serialize copmponent which haven't implemented "
              << "the `Serialize` function. Component will not be serialized."
              << std::endl;
    };

    /// \brief Fills a component based on a stream with a serialized data.
    /// By default, it will do nothing. Derived classes should
    /// override this function to support deserialization.
    ///
    /// \internal This function is used by `operator>>`, which can't be
    /// overridden by derived classes.
    ///
    /// \param[in] _in In stream.
    protected: virtual void Deserialize(std::istream &/*_in*/)
    {
      ignwarn << "Trying to deserialize copmponent which haven't implemented "
              << "the `Deserialize` function. Component will not be "
              << "deserialized." << std::endl;
    };

    /// \brief Returns the unique name for the component's type.
    /// The name is manually chosen during the Factory registration.
    public: virtual std::string TypeName() const = 0;

    /// \brief Returns the unique ID for the component's type.
    /// The ID is derived from the name that is manually chosen during the
    /// Factory registration and is guaranteed to be the same across compilers
    /// and runs.
    public: virtual ComponentTypeId TypeId() const = 0;

    /// \brief Stream insertion operator. It exposes the component's serialized
    /// state which can be recreated by `operator>>`.
    ///
    /// \internal This function is called when using the base class, even if
    /// the component can be casted to a derived class.
    ///
    /// \param[in] _out Output stream.
    /// \param[in] _component The component to be streamed.
    /// \return The stream.
    public: friend std::ostream &operator<<(
                std::ostream &_out, const BaseComponent &_component)
    {
      _component.Serialize(_out);
      return _out;
    }

    /// \brief Stream extraction operator. It parses the component's serialized
    /// state which is created by `operator<<`.
    ///
    /// \internal This function is called when using the base class, even if
    /// the component can be casted to a derived class.
    ///
    /// \param[in] _in Input stream.
    /// \param[in] _component The component to be populated.
    /// \return The stream.
    public: friend std::istream &operator>>(
                std::istream &_in, BaseComponent &_component)
    {
      _component.Deserialize(_in);
      return _in;
    }

    /// \brief Fills a stream with a serialized version of the component.
    /// By default, it will leave the stream empty. Derived classes should
    /// override this function to support serialization.
    ///
    /// \internal This function is used by `operator<<`, which can't be
    /// overridden by derived classes.
    ///
    /// \param[in] _out Out stream.
    protected: virtual void Serialize(std::ostream &/*_out*/) const
    {
      ignwarn << "Trying to serialize copmponent which haven't implemented "
              << "the `Serialize` function. Component will not be serialized."
              << std::endl;
    };

    /// \brief Fills a component based on a stream with a serialized data.
    /// By default, it will do nothing. Derived classes should
    /// override this function to support deserialization.
    ///
    /// \internal This function is used by `operator>>`, which can't be
    /// overridden by derived classes.
    ///
    /// \param[in] _in In stream.
    protected: virtual void Deserialize(std::istream &/*_in*/)
    {
      ignwarn << "Trying to deserialize copmponent which haven't implemented "
              << "the `Deserialize` function. Component will not be "
              << "deserialized." << std::endl;
    };
  };

  /// \brief A component type that wraps any data type. The intention is for
  /// this class to be used to create simple components while avoiding a lot of
  /// boilerplate code. The Identifier must be a unique type so that type
  /// aliases can be used to create new components. However the type does not
  /// need to be defined anywhere
  /// eg.
  ///     using Static = Component<bool, class StaticTag>;
  ///
  /// Note, however, that this scheme does not have a mechanism to stop someone
  /// accidentally defining another component that wraps a bool as such:
  ///     using AnotherComp = Component<bool, class StaticTag>;
  /// In this case, Static and AnotherComp are exactly the same types and would
  /// not be differentiable by the EntityComponentManager.
  ///
  /// \tparam DataType Type of the data being wrapped by this component.
  /// \tparam Identifier Unique identifier for the component class, to avoid
  /// collision.
  template <typename DataType, typename Identifier>
  class Component: public BaseComponent
  {
    /// \brief Default constructor
    public: Component();

    /// \brief Constructor
    /// \param[in] _data Data to copy
    public: explicit Component(const DataType &_data);

    /// \brief Constructor data to be moved
    /// \param[in] _data Data to moved
    public: explicit Component(DataType &&_data);

    /// \brief Copy Constructor
    /// \param[in] _component Component component to copy.
    public: Component(const Component &_component);

    /// \brief Move Constructor
    /// \param[in] _component Component component to move.
    public: Component(Component &&_component) noexcept = default;

    /// \brief Destructor.
    public: ~Component() override = default;

    /// \brief Move assignment operator.
    /// \param[in] _component Component component to move.
    /// \return Reference to this.
    public: Component &operator=(
                Component &&_component) noexcept = default;

    /// \brief Copy assignment operator.
    /// \param[in] _component Component component to copy.
    /// \return Reference to this.
    public: Component &operator=(const Component &_component);

    /// \brief Equality operator.
    /// \param[in] _component Component to compare to.
    /// \return True if equal.
    public: bool operator==(const Component &_component) const;

    /// \brief Inequality operator.
    /// \param[in] _component Component to compare to.
    /// \return True if different.
    public: bool operator!=(const Component &_component) const;

    // Documentation inherited
    public: std::string TypeName() const override;

    // Documentation inherited
    public: ComponentTypeId TypeId() const override;

    // Documentation inherited
    public: void Serialize(std::ostream &_out) const override;

    // Documentation inherited
    public: void Deserialize(std::istream &_in) override;

    /// \brief Get the mutable component data.
    /// \return Mutable reference to the actual component information.
    public: DataType &Data();

    /// \brief Get the immutable component data.
    /// \return Immutable reference to the actual component information.
    public: const DataType &Data() const;

    /// \brief Private data pointer.
    private: std::unique_ptr<ComponentPrivate<DataType>> dataPtr;

    /// \brief Unique name for this component type. This is set through the
    /// Factory registration.
    public: inline static std::string typeName{""};

    /// \brief Unique ID for this component type. This is set through the
    /// Factory registration.
    public: inline static ComponentTypeId typeId{0};
  };

  /// \brief Specialization for components that don't wrap any data.
  /// This class to be used to create simple components that represent
  /// just a "tag", while avoiding a lot of boilerplate code. The Identifier
  /// must be a unique type so that type aliases can be used to create new
  /// components. However the type does not need to be defined anywhere eg.
  ///
  ///     using Joint = Component<NoData, class JointTag>;
  ///
  template <typename Identifier>
  class Component<NoData, Identifier> : public BaseComponent
  {
    /// \brief Components with no data are always equal to another instance of
    /// the same type.
    /// \param[in] _component Component to compare to
    /// \return True.
    public: bool operator==(const Component<NoData, Identifier> &) const;

    /// \brief Components with no data are always equal to another instance of
    /// the same type.
    /// \param[in] _component Component to compare to
    /// \return False.
    public: bool operator!=(const Component<NoData, Identifier> &) const;

    /// \brief Components with no data are always serialize to an empty string.
    /// \param[in] _out Out stream.
    /// \param[in] _component Component to stream
    /// \return The same _out stream, unchanged.
    public: friend std::ostream &operator<<(std::ostream &_out,
        const Component<NoData, Identifier> &)
    {
      return _out;
    }

    /// \brief Components with no data are always serialize to an empty string.
    /// \param[in] _out In stream.
    /// \param[in] _component Component to stream
    /// \return The same _in stream, unchanged.
    public: friend std::istream &operator>>(std::istream &_in,
        Component<NoData, Identifier> &)
    {
      return _in;
    }

    // Documentation inherited
    public: std::string TypeName() const override;

    // Documentation inherited
    public: uint64_t TypeId() const override;

    /// \brief Unique name for this component type. This is set through the
    /// Factory registration.
    public: inline static std::string typeName{""};

    /// \brief Unique ID for this component type. This is set through the
    /// Factory registration.
    public: inline static ComponentTypeId typeId{0};
  };

  template <typename DataType>
  class ComponentPrivate
  {
    /// \brief Default constructor
    public: ComponentPrivate() = default;

    /// \brief Constructor.
    /// \param[in] _component Component data.
    public: explicit ComponentPrivate(DataType _data)
            : data(std::move(_data))
    {
    }

    /// \brief The data being wrapped.
    public: DataType data;
  };

  //////////////////////////////////////////////////
  template <typename DataType, typename Identifier>
  Component<DataType, Identifier>::Component()
    : dataPtr(std::make_unique<ComponentPrivate<DataType>>())
  {
  }

  //////////////////////////////////////////////////
  template <typename DataType, typename Identifier>
  Component<DataType, Identifier>::Component(const DataType &_data)
    : dataPtr(std::make_unique<ComponentPrivate<DataType>>(_data))
  {
  }

  //////////////////////////////////////////////////
  template <typename DataType, typename Identifier>
  Component<DataType, Identifier>::Component(DataType &&_data)
    : dataPtr(std::make_unique<ComponentPrivate<DataType>>(std::move(_data)))
  {
  }

  //////////////////////////////////////////////////
  template <typename DataType, typename Identifier>
  Component<DataType, Identifier>::Component(
      const Component<DataType, Identifier> &_component)
      : dataPtr(std::make_unique<ComponentPrivate<DataType>>(
            _component.Data()))
  {
  }

  //////////////////////////////////////////////////
  template <typename DataType, typename Identifier>
  DataType &Component<DataType, Identifier>::Data()
  {
    return this->dataPtr->data;
  }

  //////////////////////////////////////////////////
  template <typename DataType, typename Identifier>
  const DataType &Component<DataType, Identifier>::Data() const
  {
    return this->dataPtr->data;
  }

  //////////////////////////////////////////////////
  template <typename DataType, typename Identifier>
  Component<DataType, Identifier> &Component<DataType, Identifier>::
  operator=(const Component<DataType, Identifier> &_component)
  {
    this->dataPtr->data = _component.Data();
    return *this;
  }

  //////////////////////////////////////////////////
  template <typename DataType, typename Identifier>
  bool Component<DataType, Identifier>::
  operator==(const Component<DataType, Identifier> &_component) const
  {
    return this->dataPtr->data == _component.Data();
  }

  //////////////////////////////////////////////////
  template <typename DataType, typename Identifier>
  bool Component<DataType, Identifier>::
  operator!=(const Component<DataType, Identifier> &_component) const
  {
    return this->dataPtr->data != _component.Data();
  }

  //////////////////////////////////////////////////
  template <typename DataType, typename Identifier>
  void Component<DataType, Identifier>::Serialize(std::ostream &_out) const
  {
    toStream<DataType, Identifier>(_out, this->Data());
  }

  //////////////////////////////////////////////////
  template <typename DataType, typename Identifier>
  void Component<DataType, Identifier>::Deserialize(std::istream &_in)
  {
    fromStream<DataType, Identifier>(_in, this->Data());
  }

  //////////////////////////////////////////////////
  template <typename DataType, typename Identifier>
  std::string Component<DataType, Identifier>::TypeName() const
  {
    return typeName;
  }

  //////////////////////////////////////////////////
  template <typename DataType, typename Identifier>
  ComponentTypeId Component<DataType, Identifier>::TypeId() const
  {
    return typeId;
  }

  //////////////////////////////////////////////////
  template <typename Identifier>
  bool Component<NoData, Identifier>::operator==(
      const Component<NoData, Identifier> &) const
  {
    return true;
  }

  //////////////////////////////////////////////////
  template <typename Identifier>
  bool Component<NoData, Identifier>::operator!=(
      const Component<NoData, Identifier> &) const
  {
    return false;
  }

  //////////////////////////////////////////////////
  template <typename Identifier>
  std::string Component<NoData, Identifier>::TypeName() const
  {
    return typeName;
  }

  //////////////////////////////////////////////////
  template <typename Identifier>
  ComponentTypeId Component<NoData, Identifier>::TypeId() const
  {
    return typeId;
  }
}
}
}
}
#endif<|MERGE_RESOLUTION|>--- conflicted
+++ resolved
@@ -87,17 +87,10 @@
 
 /// \brief Helper template to call stream operators only on types that support
 /// them.
-<<<<<<< HEAD
-/// \tparam DataType Type on which the operator will be called.
-/// \tparam Identifier Unique identifier for the component class.
-/// \tparam Ignored All other template parameters are ignored.
-/// This version is called for types that don't have operator<<
-=======
 /// This version is called for types that don't have operator<<
 /// \tparam DataType Type on which the operator will be called.
 /// \tparam Identifier Unique identifier for the component class.
 /// \tparam Ignored All other template parameters are ignored.
->>>>>>> 758ab6db
 /// \param[in] _out Out stream.
 /// \param[in] _data Data to be serialized.
 template<typename DataType, typename Identifier, typename... Ignored>
@@ -253,68 +246,6 @@
     /// Factory registration and is guaranteed to be the same across compilers
     /// and runs.
     public: virtual ComponentTypeId TypeId() const = 0;
-
-    /// \brief Stream insertion operator. It exposes the component's serialized
-    /// state which can be recreated by `operator>>`.
-    ///
-    /// \internal This function is called when using the base class, even if
-    /// the component can be casted to a derived class.
-    ///
-    /// \param[in] _out Output stream.
-    /// \param[in] _component The component to be streamed.
-    /// \return The stream.
-    public: friend std::ostream &operator<<(
-                std::ostream &_out, const BaseComponent &_component)
-    {
-      _component.Serialize(_out);
-      return _out;
-    }
-
-    /// \brief Stream extraction operator. It parses the component's serialized
-    /// state which is created by `operator<<`.
-    ///
-    /// \internal This function is called when using the base class, even if
-    /// the component can be casted to a derived class.
-    ///
-    /// \param[in] _in Input stream.
-    /// \param[in] _component The component to be populated.
-    /// \return The stream.
-    public: friend std::istream &operator>>(
-                std::istream &_in, BaseComponent &_component)
-    {
-      _component.Deserialize(_in);
-      return _in;
-    }
-
-    /// \brief Fills a stream with a serialized version of the component.
-    /// By default, it will leave the stream empty. Derived classes should
-    /// override this function to support serialization.
-    ///
-    /// \internal This function is used by `operator<<`, which can't be
-    /// overridden by derived classes.
-    ///
-    /// \param[in] _out Out stream.
-    protected: virtual void Serialize(std::ostream &/*_out*/) const
-    {
-      ignwarn << "Trying to serialize copmponent which haven't implemented "
-              << "the `Serialize` function. Component will not be serialized."
-              << std::endl;
-    };
-
-    /// \brief Fills a component based on a stream with a serialized data.
-    /// By default, it will do nothing. Derived classes should
-    /// override this function to support deserialization.
-    ///
-    /// \internal This function is used by `operator>>`, which can't be
-    /// overridden by derived classes.
-    ///
-    /// \param[in] _in In stream.
-    protected: virtual void Deserialize(std::istream &/*_in*/)
-    {
-      ignwarn << "Trying to deserialize copmponent which haven't implemented "
-              << "the `Deserialize` function. Component will not be "
-              << "deserialized." << std::endl;
-    };
   };
 
   /// \brief A component type that wraps any data type. The intention is for
