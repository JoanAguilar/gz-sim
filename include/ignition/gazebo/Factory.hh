--- conflicted
+++ resolved
@@ -138,7 +138,21 @@
       /// \return Sensor entity.
       public: Entity CreateEntities(const sdf::Sensor *_sensor);
 
-<<<<<<< HEAD
+      /// \brief Request an entity deletion. This will insert the request
+      /// into a queue. The queue is processed toward the end of a simulation
+      /// update step.
+      /// \param[in] _entity Entity to be erased.
+      /// \param[in] _recursive Whether to recursively delete all child
+      /// entities. True by default.
+      public: void RequestEraseEntity(const Entity _entity,
+          bool _recursive = true);
+
+      /// \brief Set an entity's parent entity. This function takes care of
+      /// updating the `EntityComponentManager` and necessary components.
+      /// \param[in] _child Entity which should be parented.
+      /// \param[in] _parent Entity which should be _child's parent.
+      public: void SetParent(Entity _child, Entity _parent);
+
       /// \brief Register a component.
       /// \param[in] _type Type of component to register.
       /// \param[in] _factoryfn Function that generates the component.
@@ -178,22 +192,6 @@
       /// \brief Get all the component types.
       /// \param[out] _types Vector of strings of the component types.
       public: static std::vector<std::string> Components();
-=======
-      /// \brief Request an entity deletion. This will insert the request
-      /// into a queue. The queue is processed toward the end of a simulation
-      /// update step.
-      /// \param[in] _entity Entity to be erased.
-      /// \param[in] _recursive Whether to recursively delete all child
-      /// entities. True by default.
-      public: void RequestEraseEntity(const Entity _entity,
-          bool _recursive = true);
-
-      /// \brief Set an entity's parent entity. This function takes care of
-      /// updating the `EntityComponentManager` and necessary components.
-      /// \param[in] _child Entity which should be parented.
-      /// \param[in] _parent Entity which should be _child's parent.
-      public: void SetParent(Entity _child, Entity _parent);
->>>>>>> 20244bfb
 
       /// \brief Pointer to private data.
       private: std::unique_ptr<FactoryPrivate> dataPtr;
