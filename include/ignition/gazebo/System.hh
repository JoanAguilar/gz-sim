/*
 * Copyright (C) 2018 Open Source Robotics Foundation
 *
 * Licensed under the Apache License, Version 2.0 (the "License");
 * you may not use this file except in compliance with the License.
 * You may obtain a copy of the License at
 *
 *     http://www.apache.org/licenses/LICENSE-2.0
 *
 * Unless required by applicable law or agreed to in writing, software
 * distributed under the License is distributed on an "AS IS" BASIS,
 * WITHOUT WARRANTIES OR CONDITIONS OF ANY KIND, either express or implied.
 * See the License for the specific language governing permissions and
 * limitations under the License.
 *
*/
#ifndef IGNITION_GAZEBO_SYSTEM_HH_
#define IGNITION_GAZEBO_SYSTEM_HH_

#include <memory>
#include <string>
#include <ignition/gazebo/config.hh>
#include <ignition/gazebo/EntityQueryRegistrar.hh>
#include <ignition/gazebo/Export.hh>

namespace ignition
{
  namespace gazebo
  {
    // Inline bracket to help doxygen filtering.
    inline namespace IGNITION_GAZEBO_VERSION_NAMESPACE {
    // Forward declarations.
    class SystemPrivate;

    /// \class System System.hh ignition/gazebo/System.hh
    /// \brief Base class for a System.
    ///
    /// A System operates on Entities that have certain Components. A System
    /// will only operate on an Entity if it has all of the required
    /// Components.
    class IGNITION_GAZEBO_VISIBLE System
    {
      /// \brief Constructor
      /// \param[in] A name for the system.
      public: explicit System(const std::string &_name);

      /// \brief Destructor
      public: virtual ~System();

      /// \brief Initialize the system.
<<<<<<< HEAD
      /// \param[out] _registrar Registrar which should be filled by the system.
=======
      /// \param[out] _registrar A registrar which should be filled with
      /// queries and callbacks.
>>>>>>> d147c80f
      public: virtual void Init(EntityQueryRegistrar &_registrar);

      /// \brief Get the name of the system.
      /// \return The name.
      public: const std::string &Name() const;

      /// \brief Set the name of the System
      /// \param[in] _name The name.
      public: void SetName(const std::string &_name) const;

      /// \brief Pointer to private data.
      private: std::unique_ptr<SystemPrivate> dataPtr;
    };
    }
  }
}
#endif<|MERGE_RESOLUTION|>--- conflicted
+++ resolved
@@ -48,12 +48,8 @@
       public: virtual ~System();
 
       /// \brief Initialize the system.
-<<<<<<< HEAD
-      /// \param[out] _registrar Registrar which should be filled by the system.
-=======
       /// \param[out] _registrar A registrar which should be filled with
       /// queries and callbacks.
->>>>>>> d147c80f
       public: virtual void Init(EntityQueryRegistrar &_registrar);
 
       /// \brief Get the name of the system.
