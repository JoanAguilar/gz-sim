--- conflicted
+++ resolved
@@ -14,15 +14,6 @@
 
     gz topic -t "/world/apply_link_wrench/wrench" -m gz.msgs.EntityWrench  -p "entity: {name: 'cylinder::link', type: LINK}, wrench: {force: {y: -1000, z: 10000}, torque: {x: -1000}}"
 
-<<<<<<< HEAD
-  Clear the persistent force from the box with:
-
-    gz topic -t "/world/apply_link_wrench/wrench/clear" -m gz.msgs.Entity  -p "entity: {name: 'box', type: MODEL}"
-
-  Apply a persistent force to the cylinder with:
-
-    gz topic -t "/world/apply_link_wrench/wrench/persistent" -m gz.msgs.EntityWrench  -p "entity: {name: 'cylinder', type: MODEL}, wrench: {force: {x: -10}}"
-=======
   Apply a persistent force to the cylinder with:
 
     gz topic -t "/world/apply_link_wrench/wrench/persistent" -m gz.msgs.EntityWrench  -p "entity: {name: 'cylinder', type: MODEL}, wrench: {force: {x: -20}}"
@@ -30,7 +21,6 @@
   Clear the persistent force from the box with:
 
     gz topic -t "/world/apply_link_wrench/wrench/clear" -m gz.msgs.Entity  -p "name: 'box', type: MODEL"
->>>>>>> gz-sim7
 
 -->
 <sdf version="1.6">
