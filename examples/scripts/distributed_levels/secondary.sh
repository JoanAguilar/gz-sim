--- conflicted
+++ resolved
@@ -2,17 +2,13 @@
 
 DIR="$( cd "$( dirname "${BASH_SOURCE[0]}" )" >/dev/null 2>&1 && pwd )"
 
-ign-gazebo-server -v 4 --network-role=secondary -f $DIR/secondary.sdf
+# --levels is implied by --network-role
+ign-gazebo-server -v 4 -z 100000000 --network-role=secondary -f $DIR/secondary.sdf
 
-<<<<<<< HEAD
-# --levels is implied by --distributed
-ign-gazebo-server -v 4 -z 100000000 --distributed -f $DIR/secondary.sdf
-=======
 # Ignition Gazebo 1.x.x and 2.x.x support using environment variables to
 # configure distributed simulation. This capability is deprecated in
 # version 2.x.x, and removed in verion 3.x.x of Inition Gazebo. Please use the
 # --network-role and --network-secondaries command line options instead.
 
 # export IGN_GAZEBO_NETWORK_ROLE="SECONDARY"
-# ign-gazebo -v 4 --distributed -f $DIR/secondary.sdf
->>>>>>> 5ed5f827
+# ign-gazebo -v 4 --distributed -f $DIR/secondary.sdf