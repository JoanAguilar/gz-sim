/*
 * Copyright (C) 2018 Open Source Robotics Foundation
 *
 * Licensed under the Apache License, Version 2.0 (the "License");
 * you may not use this file except in compliance with the License.
 * You may obtain a copy of the License at
 *
 *     http://www.apache.org/licenses/LICENSE-2.0
 *
 * Unless required by applicable law or agreed to in writing, software
 * distributed under the License is distributed on an "AS IS" BASIS,
 * WITHOUT WARRANTIES OR CONDITIONS OF ANY KIND, either express or implied.
 * See the License for the specific language governing permissions and
 * limitations under the License.
 *
*/
#include <gflags/gflags.h>
#include <sys/types.h>
#include <sys/wait.h>
#include <unistd.h>

#include <csignal>
#include <iostream>

#include <ignition/common/Console.hh>
#include <ignition/common/SignalHandler.hh>
#include <ignition/common/Time.hh>
#include <ignition/common/Util.hh>

#include "ignition/gazebo/config.hh"

// Gflag command line argument definitions
// This flag is an abbreviation for the longer gflags built-in help flag.
DEFINE_bool(h, false, "");
DEFINE_int32(verbose, 1, "");
DEFINE_int32(v, 1, "");
DEFINE_double(z, -1, "Update rate in Hertz.");
DEFINE_uint64(iterations, 0, "Number of iterations to execute.");
DEFINE_bool(s, false, "Run only the server (headless mode).");
DEFINE_bool(g, false, "Run only the GUI.");
DEFINE_string(f, "", "Load an SDF file on start.");
DEFINE_bool(r, false, "Run simulation on start. "
    "The default is false, which starts simulation paused.");
DEFINE_bool(levels, false, "Use levels");
DEFINE_bool(distributed, false, "Use distributed simulation.");

//////////////////////////////////////////////////
void help()
{
  std::cout
  << "ign-gazebo -- Run the Gazebo server and GUI." << std::endl
  << std::endl
  << "`ign-gazebo` [options] <world_file>" << std::endl
  << std::endl
  << std::endl
  << "Options:" << std::endl
  << "  -h [ --help ]          Print help message."
  << std::endl
  << "  --version              Print version information."
  << std::endl
  << "  -v [--verbose] arg     Adjust the level of console output (0~4)."
  << " The default verbosity is 1"
  << std::endl
  << "  --iterations arg       Number of iterations to execute."
  << std::endl
  << "  -s                     Run only the server (headless mode). This will "
  << " override -g, if it is also present."
  << std::endl
  << "  -g                     Run only the GUI."
  << std::endl
  << "  -f                     Load an SDF file on start. "
  << std::endl
  << "  -z arg                 Update rate in Hertz."
  << std::endl
  << "  -r                     Run simulation on start."
  << " The default is false, which starts simulation paused."
  << std::endl
  << "  --levels               Use the level system."
  << std::endl
  << "                         The default is false, which loads all models."
  << std::endl
  << "                         It's always true with --distributed."
  << std::endl
  << "  --distributed          Use the distributed simulation system."
<<<<<<< HEAD
  << std::endl
  << "                         The default is false, which disables all "
  << std::endl
  << "                         distributed simulation."
  << std::endl
  << "                         It implies --levels. "
=======
  << " The default is false, which disables all distributed simulation."
  << " This will be deprecated in ign-gazebo2. Please use --network-role "
  << " and/or --network-secondaries instead."
  << std::endl
  << "  --network-role         Participant role used in a distributed "
  << " simulation environment. Role is one of [primary, secondary]."
  << std::endl
  << "  --network-secondaries  Number of secondary participants "
  << " expected to join a distributed simulation environment. (Primary only)"
>>>>>>> 5ed5f827
  << std::endl
  << std::endl
  << "Environment variables:" << std::endl
  << "  IGN_GAZEBO_RESOURCE_PATH    Colon separated paths used to locate "
  << " resources. Can be useful with the -f option to find an SDF file."
  << std::endl
  << "  IGN_GAZEBO_NETWORK_ROLE     Participant role used in a distributed "
  << " simulation environment. Role is one of [PRIMARY, SECONDARY]. This will"
  << " be deprecated in ign-gazebo2. Please use --network-role instead."
  << std::endl
  << "  IGN_GAZEBO_NETWORK_SECONDARIES    Number of secondary participants "
  << " expected to join a distributed simulation environment. (Primary only)"
  << " This will be deprecated in ign-gazebo2. Please use --network-role "
  << " instead."
  << std::endl;
}

//////////////////////////////////////////////////
void version()
{
  std::cout << IGNITION_GAZEBO_VERSION_HEADER << std::endl;
}

//////////////////////////////////////////////////
static bool VerbosityValidator(const char */*_flagname*/, int _value)
{
  return _value >= 0 && _value <= 4;
}

//////////////////////////////////////////////////
/// \brief Try to kill a single process.
/// \param[in] _pid Process ID.
/// \param[in] _name Process name.
/// \param[in] _timeout Total time to wait in seconds.
/// \param[in, out] _killed Set to true if process was successfully killed.
static void KillProcess(pid_t _pid, const std::string &_name,
                        const double _timeout, bool &_killed)
{
  kill(_pid, SIGINT);

  // Wait some time and if not dead, escalate to SIGKILL
  double sleepSecs = 0.001;
  int status;
  for (unsigned int i = 0; i < (unsigned int)(_timeout / sleepSecs); ++i)
  {
    if (_killed)
    {
      break;
    }
    else
    {
      int p = waitpid(_pid, &status, WNOHANG);
      if (p == _pid)
      {
        _killed = true;
        break;
      }
    }
    // Sleep briefly
    ignition::common::Time::Sleep(ignition::common::Time(sleepSecs));
  }
  if (!_killed)
  {
    ignerr << "Escalating to SIGKILL on [" << _name << "]" << std::endl;
    kill(_pid, SIGKILL);
  }
}

//////////////////////////////////////////////////
int main(int _argc, char **_argv)
{
  int returnValue = 0;

  // Store all arguments for child processes before gflags clears them
  auto **argvServer = new char*[_argc+1];
  auto **argvGui = new char*[_argc+1];
  argvServer[0] = const_cast<char *>("ign-gazebo-server");
  argvGui[0] = const_cast<char *>("ign-gazebo-gui");
  for (int i = 1; i < _argc; ++i)
  {
    argvServer[i] = _argv[i];
    argvGui[i] = _argv[i];
  }
  argvServer[_argc] = static_cast<char *>(nullptr);
  argvGui[_argc] = static_cast<char *>(nullptr);

  // Register validators
  gflags::RegisterFlagValidator(&FLAGS_verbose, &VerbosityValidator);
  gflags::RegisterFlagValidator(&FLAGS_v, &VerbosityValidator);

  // Parse command line
  gflags::AllowCommandLineReparsing();
  gflags::ParseCommandLineNonHelpFlags(&_argc, &_argv, true);

  // Hold info as we parse it
  gflags::CommandLineFlagInfo info;

  // Help
  // Parse out the help flag in such a way that the full help text
  // is suppressed: if --help* or -h is specified, override the default
  // help behavior and turn on --helpmatch, to only shows help for the
  // current executable (instead of showing a huge list of gflags built-ins).
  gflags::GetCommandLineFlagInfo("help", &info);
  bool showHelp = FLAGS_h || (info.current_value == "true");

  // Version
  gflags::GetCommandLineFlagInfo("version", &info);
  bool showVersion = (info.current_value == "true");

  // Verbosity
  gflags::GetCommandLineFlagInfo("verbose", &info);
  if (info.is_default)
  {
    gflags::GetCommandLineFlagInfo("v", &info);
    if (!info.is_default)
      FLAGS_verbose = FLAGS_v;
    else
      FLAGS_verbose = 1;
  }

  // If help message is requested, substitute in the override help function.
  if (showHelp)
  {
    gflags::SetCommandLineOption("help", "false");
    gflags::SetCommandLineOption("helpshort", "false");
    gflags::SetCommandLineOption("helpfull", "false");
    gflags::SetCommandLineOption("helpmatch", "");
    help();
    return returnValue;
  }

  // If version is requested, override with custom version print function.
  if (showVersion)
  {
    gflags::SetCommandLineOption("version", "false");
    version();
    return returnValue;
  }

  // Run Gazebo
  ignition::common::Console::SetVerbosity(FLAGS_verbose);
  ignmsg << "Ignition Gazebo        v" << IGNITION_GAZEBO_VERSION_FULL
         << std::endl;

  // Run the server
  pid_t serverPid;
  if (!FLAGS_g)
  {
    serverPid = fork();
    if (serverPid == 0)
    {
      // remove client from foreground process group
      setpgid(serverPid, 0);

      // Spin up server process and block here
      execvp(argvServer[0], argvServer);
    }
  }

  std::string role;
  if (ignition::common::env("IGN_GAZEBO_NETWORK_ROLE", role))
    std::transform(role.begin(), role.end(), role.begin(), ::toupper);

  // Run the GUI
  pid_t guiPid;
  if (!FLAGS_s && (!FLAGS_distributed || role == "PRIMARY"))
  {
    guiPid = fork();
    if (guiPid == 0)
    {
      // remove client from foreground process group
      setpgid(guiPid, 0);

      // Spin up GUI process and block here
      execvp(argvGui[0], argvGui);
    }
  }

  // Signal handler
  ignition::common::SignalHandler sigHandler;
  bool guiKilled = false;
  bool serverKilled = false;
  bool sigKilled = false;
  sigHandler.AddCallback([&](const int /*_sig*/)
  {
    sigKilled = true;
    if (!FLAGS_s)
      KillProcess(guiPid, "ign-gazebo-gui", 5.0, guiKilled);
    if (!FLAGS_g)
      KillProcess(serverPid, "ign-gazebo-server", 5.0, serverKilled);
  });

  // Block until one of the processes ends
  int childExitStatus;
  pid_t deadChild = wait(&childExitStatus);

  // Check dead process' return value
  if ((WIFEXITED(childExitStatus) == 0) ||
      (WEXITSTATUS(childExitStatus) != 0))
    returnValue = -1;
  else
    returnValue = 0;

  if (deadChild == guiPid)
    guiKilled = true;
  else if (deadChild == serverPid)
    serverKilled = true;

  // one of the children died
  if (!sigKilled)
    std::raise(SIGINT);

  delete[] argvServer;
  delete[] argvGui;

  igndbg << "Shutting down ign-gazebo" << std::endl;
  return returnValue;
}<|MERGE_RESOLUTION|>--- conflicted
+++ resolved
@@ -79,27 +79,19 @@
   << std::endl
   << "                         The default is false, which loads all models."
   << std::endl
-  << "                         It's always true with --distributed."
+  << "                         It's always true with --network-role."
   << std::endl
   << "  --distributed          Use the distributed simulation system."
-<<<<<<< HEAD
-  << std::endl
-  << "                         The default is false, which disables all "
-  << std::endl
-  << "                         distributed simulation."
-  << std::endl
-  << "                         It implies --levels. "
-=======
   << " The default is false, which disables all distributed simulation."
   << " This will be deprecated in ign-gazebo2. Please use --network-role "
-  << " and/or --network-secondaries instead."
+  << " and/or --network-secondaries instead. It implies --levels."
   << std::endl
   << "  --network-role         Participant role used in a distributed "
   << " simulation environment. Role is one of [primary, secondary]."
+  << " It implies --levels."
   << std::endl
   << "  --network-secondaries  Number of secondary participants "
   << " expected to join a distributed simulation environment. (Primary only)"
->>>>>>> 5ed5f827
   << std::endl
   << std::endl
   << "Environment variables:" << std::endl
