--- conflicted
+++ resolved
@@ -14,21 +14,12 @@
  * limitations under the License.
  *
 */
+#include "ServerPrivate.hh"
 
 #include <sdf/Root.hh>
 #include <sdf/World.hh>
 
-<<<<<<< HEAD
-#include "ServerPrivate.hh"
 #include "SimulationRunner.hh"
-=======
-#include "ignition/gazebo/PoseComponent.hh"
-#include "ignition/gazebo/PhysicsSystem.hh"
-#include "ignition/gazebo/SystemQueryResponse.hh"
-#include "ignition/gazebo/WorldComponent.hh"
-#include "ignition/gazebo/WorldStatisticsComponent.hh"
-#include "ignition/gazebo/WorldStatisticsSystem.hh"
->>>>>>> cbce3d0b
 
 using namespace ignition;
 using namespace gazebo;
@@ -108,37 +99,7 @@
   // Create a simulation runner for each world.
   for (uint64_t worldIndex = 0; worldIndex < _root.WorldCount(); ++worldIndex)
   {
-<<<<<<< HEAD
     this->simRunners.push_back(std::make_unique<SimulationRunner>(
           _root.WorldByIndex(worldIndex)));
-=======
-    const sdf::World *world = _root.WorldByIndex(worldIndex);
-
-    // Create the world entity
-    EntityId worldEntity = this->entityCompMgr->CreateEntity();
-
-    // Create the world component for the world entity.
-    this->entityCompMgr->CreateComponent(
-        worldEntity, WorldComponent(world->Name()));
-
-    // Create the world statistcs component for the world entity.
-    this->entityCompMgr->CreateComponent(
-        worldEntity, WorldStatisticsComponent());
-
-    // Process each model in the world
-    for (uint64_t modelIndex = 0; modelIndex < world->ModelCount();
-         ++modelIndex)
-    {
-      // Get the SDF model
-      const sdf::Model *model = world->ModelByIndex(modelIndex);
-
-      // Create an entity for the model.
-      EntityId entityId = this->entityCompMgr->CreateEntity();
-
-      // Create the pose component for the model.
-      this->entityCompMgr->CreateComponent(
-          entityId, PoseComponent(model->Pose()));
-    }
->>>>>>> cbce3d0b
   }
 }