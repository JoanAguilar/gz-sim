/*
 * Copyright (C) 2018 Open Source Robotics Foundation
 *
 * Licensed under the Apache License, Version 2.0 (the "License");
 * you may not use this file except in compliance with the License.
 * You may obtain a copy of the License at
 *
 *     http://www.apache.org/licenses/LICENSE-2.0
 *
 * Unless required by applicable law or agreed to in writing, software
 * distributed under the License is distributed on an "AS IS" BASIS,
 * WITHOUT WARRANTIES OR CONDITIONS OF ANY KIND, either express or implied.
 * See the License for the specific language governing permissions and
 * limitations under the License.
 *
*/

#include <map>
#include <set>
#include <unordered_map>
#include <unordered_set>
#include <vector>

#include <ignition/common/Profiler.hh>
#include <ignition/math/graph/GraphAlgorithms.hh>
#include "ignition/gazebo/components/Component.hh"
#include "ignition/gazebo/components/Factory.hh"
#include "ignition/gazebo/EntityComponentManager.hh"

using namespace ignition;
using namespace gazebo;

class ignition::gazebo::EntityComponentManagerPrivate
{
  /// \brief Implementation of the CreateEntity function, which takes a specific
  /// entity as input.
  /// \param[in] _entity Entity to be created.
  /// \return Created entity, which should match the input.
  public: Entity CreateEntityImplementation(Entity _entity);

  /// \brief Recursively insert an entity and all its descendants into a given
  /// set.
  /// \param[in] _entity Entity to be inserted.
  /// \param[in, out] _set Set to be filled.
  public: void InsertEntityRecursive(Entity _entity,
      std::unordered_set<Entity> &_set);

  /// \brief Register a new component type.
  /// \param[in] _typeId Type if of the new component.
  /// \return True if created successfully.
  public: bool CreateComponentStorage(const ComponentTypeId _typeId);

  /// \brief Create a message for the removed components
  /// \param[in] _entity Entity with the removed components
  /// \param[out] _msg Entity message
  public: void SetRemovedComponentsMsgs(Entity &_entity,
                          msgs::SerializedEntity *_msg);

  /// \brief Create a message for the removed components
  /// \param[in] _entity Entity with the removed components
  /// \param[out] _msg State message
  public: void SetRemovedComponentsMsgs(Entity &_entity,
                        msgs::SerializedStateMap &_msg);

  /// \brief Map of component storage classes. The key is a component
  /// type id, and the value is a pointer to the component storage.
  public: std::unordered_map<ComponentTypeId,
          std::unique_ptr<ComponentStorageBase>> components;

  /// \brief A graph holding all entities, arranged according to their
  /// parenting.
  public: EntityGraph entities;

  /// \brief Components that have been changed through a peridic change.
  public: std::set<ComponentKey> periodicChangedComponents;

  /// \brief Components that have been changed through a one-time change.
  public: std::set<ComponentKey> oneTimeChangedComponents;

  /// \brief Entities that have just been created
  public: std::unordered_set<Entity> newlyCreatedEntities;

  /// \brief Entities that need to be removed.
  public: std::unordered_set<Entity> toRemoveEntities;

  /// \brief Flag that indicates if all entities should be removed.
  public: bool removeAllEntities{false};

  /// \brief The set of components that each entity has
  public: std::unordered_map<Entity,
          std::unordered_map<ComponentTypeId, ComponentKey>> entityComponents;

  /// \brief A mutex to protect newly created entities.
  public: std::mutex entityCreatedMutex;

  /// \brief A mutex to protect entity remove.
  public: std::mutex entityRemoveMutex;

  /// \brief A mutex to protect from concurrent writes to views
  public: mutable std::mutex viewsMutex;

  /// \brief A mutex to protect removed components
  public: mutable std::mutex removedComponentsMutex;

  /// \brief The set of all views.
  public: mutable std::map<detail::ComponentTypeKey, detail::View> views;

  /// \brief Cache of previously queried descendants. The key is the parent
  /// entity for which descendants were queried, and the value are all its
  /// descendants.
  public: mutable std::unordered_map<Entity, std::unordered_set<Entity>>
          descendantCache;

  /// \brief Keep track of entities already used to ensure uniqueness.
  public: uint64_t entityCount{0};

  /// \brief Unordered multimap of removed components. The key is the entity to
  /// which belongs the component, and the value is the component being
  /// removed.
  std::unordered_multimap<Entity, ComponentKey> removedComponents;
};

//////////////////////////////////////////////////
EntityComponentManager::EntityComponentManager()
  : dataPtr(new EntityComponentManagerPrivate)
{
}

//////////////////////////////////////////////////
EntityComponentManager::~EntityComponentManager() = default;

//////////////////////////////////////////////////
size_t EntityComponentManager::EntityCount() const
{
  return this->dataPtr->entities.Vertices().size();
}

/////////////////////////////////////////////////
Entity EntityComponentManager::CreateEntity()
{
  Entity entity = ++this->dataPtr->entityCount;

  if (entity == std::numeric_limits<uint64_t>::max())
  {
    ignwarn << "Reached maximum number of entities [" << entity << "]"
            << std::endl;
    return entity;
  }

  return this->dataPtr->CreateEntityImplementation(entity);
}

/////////////////////////////////////////////////
Entity EntityComponentManagerPrivate::CreateEntityImplementation(Entity _entity)
{
  IGN_PROFILE("EntityComponentManager::CreateEntityImplementation");
  this->entities.AddVertex(std::to_string(_entity), _entity, _entity);

  // Add entity to the list of newly created entities
  {
    std::lock_guard<std::mutex> lock(this->entityCreatedMutex);
    this->newlyCreatedEntities.insert(_entity);
  }

  // Reset descendants cache
  this->descendantCache.clear();

  return _entity;
}

/////////////////////////////////////////////////
void EntityComponentManager::ClearNewlyCreatedEntities()
{
  std::lock_guard<std::mutex> lock(this->dataPtr->entityCreatedMutex);
  this->dataPtr->newlyCreatedEntities.clear();

  for (auto &view : this->dataPtr->views)
  {
    view.second.ClearNewEntities();
  }
}

/////////////////////////////////////////////////
void EntityComponentManager::ClearRemovedComponents()
{
  std::lock_guard<std::mutex> lock(this->dataPtr->removedComponentsMutex);
  this->dataPtr->removedComponents.clear();
}

/////////////////////////////////////////////////
void EntityComponentManagerPrivate::InsertEntityRecursive(Entity _entity,
    std::unordered_set<Entity> &_set)
{
  for (const auto &vertex : this->entities.AdjacentsFrom(_entity))
  {
    this->InsertEntityRecursive(vertex.first, _set);
  }
  _set.insert(_entity);
}

/////////////////////////////////////////////////
void EntityComponentManager::RequestRemoveEntity(Entity _entity,
    bool _recursive)
{
  // Store the to-be-removed entities in a temporary set so we can call
  // UpdateViews on each of them
  std::unordered_set<Entity> tmpToRemoveEntities;
  if (!_recursive)
  {
    tmpToRemoveEntities.insert(_entity);
  }
  else
  {
    this->dataPtr->InsertEntityRecursive(_entity, tmpToRemoveEntities);
  }

  {
    std::lock_guard<std::mutex> lock(this->dataPtr->entityRemoveMutex);
    this->dataPtr->toRemoveEntities.insert(tmpToRemoveEntities.begin(),
                                          tmpToRemoveEntities.end());
  }

  for (const auto &removedEntity : tmpToRemoveEntities)
  {
    this->UpdateViews(removedEntity);
  }
}

/////////////////////////////////////////////////
void EntityComponentManager::RequestRemoveEntities()
{
  {
    std::lock_guard<std::mutex> lock(this->dataPtr->entityRemoveMutex);
    this->dataPtr->removeAllEntities = true;
  }
  this->RebuildViews();
}

/////////////////////////////////////////////////
void EntityComponentManager::ProcessRemoveEntityRequests()
{
  IGN_PROFILE("EntityComponentManager::ProcessRemoveEntityRequests");
  std::lock_guard<std::mutex> lock(this->dataPtr->entityRemoveMutex);
  // Short-cut if erasing all entities
  if (this->dataPtr->removeAllEntities)
  {
    IGN_PROFILE("RemoveAll");
    this->dataPtr->removeAllEntities = false;
    this->dataPtr->entities = EntityGraph();
    this->dataPtr->entityComponents.clear();
    this->dataPtr->toRemoveEntities.clear();

    for (std::pair<const ComponentTypeId,
        std::unique_ptr<ComponentStorageBase>> &comp: this->dataPtr->components)
    {
      comp.second->RemoveAll();
    }

    // All views are now invalid.
    this->dataPtr->views.clear();
  }
  else
  {
    IGN_PROFILE("Remove");
    // Otherwise iterate through the list of entities to remove.
    for (const Entity entity : this->dataPtr->toRemoveEntities)
    {
      // Make sure the entity exists and is not removed.
      if (!this->HasEntity(entity))
        continue;

      // Remove from graph
      this->dataPtr->entities.RemoveVertex(entity);

      auto entityIter = this->dataPtr->entityComponents.find(entity);
      // Remove the components, if any.
      if (entityIter != this->dataPtr->entityComponents.end())
      {
        for (const auto &key : entityIter->second)
        {
          this->dataPtr->components.at(key.second.first)->Remove(
              key.second.second);
        }

        // Remove the entry in the entityComponent map
        this->dataPtr->entityComponents.erase(entity);
      }

      // Remove the entity from views.
      for (auto &view : this->dataPtr->views)
      {
        view.second.RemoveEntity(entity, view.first);
      }
    }
    // Clear the set of entities to remove.
    this->dataPtr->toRemoveEntities.clear();
  }

  // Reset descendants cache
  this->dataPtr->descendantCache.clear();
}

/////////////////////////////////////////////////
bool EntityComponentManager::RemoveComponent(
    const Entity _entity, const ComponentTypeId &_typeId)
{
  auto componentId = this->EntityComponentIdFromType(_entity, _typeId);
  ComponentKey key{_typeId, componentId};
  return this->RemoveComponent(_entity, key);
}

/////////////////////////////////////////////////
bool EntityComponentManager::RemoveComponent(
    const Entity _entity, const ComponentKey &_key)
{
  IGN_PROFILE("EntityComponentManager::RemoveComponent");
  // Make sure the entity exists and has the component.
  if (!this->EntityHasComponent(_entity, _key))
    return false;

  this->dataPtr->components.at(_key.first)->Remove(_key.second);
  this->dataPtr->entityComponents[_entity].erase(_key.first);
  this->dataPtr->oneTimeChangedComponents.erase(_key);
  this->dataPtr->periodicChangedComponents.erase(_key);

  this->UpdateViews(_entity);

  // Add component to map of removed components
  {
    std::lock_guard<std::mutex> lock(this->dataPtr->removedComponentsMutex);
    this->dataPtr->removedComponents.insert(std::make_pair(_entity, _key));
  }

  return true;
}

/////////////////////////////////////////////////
bool EntityComponentManager::EntityHasComponent(const Entity _entity,
    const ComponentKey &_key) const
{
  if (!this->HasEntity(_entity))
    return false;
  auto &compMap = this->dataPtr->entityComponents[_entity];
  return compMap.find(_key.first) != compMap.end();
}

/////////////////////////////////////////////////
bool EntityComponentManager::EntityHasComponentType(const Entity _entity,
    const ComponentTypeId &_typeId) const
{
  if (!this->HasEntity(_entity))
    return false;

  auto iter = this->dataPtr->entityComponents.find(_entity);

  if (iter == this->dataPtr->entityComponents.end())
    return false;

  auto typeIter = iter->second.find(_typeId);
  return (typeIter != iter->second.end());
}

/////////////////////////////////////////////////
bool EntityComponentManager::IsNewEntity(const Entity _entity) const
{
  std::lock_guard<std::mutex> lock(this->dataPtr->entityCreatedMutex);
  return this->dataPtr->newlyCreatedEntities.find(_entity) !=
         this->dataPtr->newlyCreatedEntities.end();
}

/////////////////////////////////////////////////
bool EntityComponentManager::IsMarkedForRemoval(const Entity _entity) const
{
  std::lock_guard<std::mutex> lock(this->dataPtr->entityRemoveMutex);
  if (this->dataPtr->removeAllEntities)
  {
    return true;
  }
  return this->dataPtr->toRemoveEntities.find(_entity) !=
         this->dataPtr->toRemoveEntities.end();
}

/////////////////////////////////////////////////
ComponentState EntityComponentManager::ComponentState(const Entity _entity,
    const ComponentTypeId _typeId) const
{
  auto result = ComponentState::NoChange;

  auto ecIter = this->dataPtr->entityComponents.find(_entity);

  if (ecIter == this->dataPtr->entityComponents.end())
    return result;

  auto typeKey = ecIter->second.find(_typeId);
  if (typeKey == ecIter->second.end())
    return result;

  if (this->dataPtr->oneTimeChangedComponents.find(typeKey->second) !=
      this->dataPtr->oneTimeChangedComponents.end())
  {
    result = ComponentState::OneTimeChange;
  }
  else if (this->dataPtr->periodicChangedComponents.find(typeKey->second) !=
      this->dataPtr->periodicChangedComponents.end())
  {
    result = ComponentState::PeriodicChange;
  }

  return result;
}

/////////////////////////////////////////////////
bool EntityComponentManager::HasNewEntities() const
{
  std::lock_guard<std::mutex> lock(this->dataPtr->entityCreatedMutex);
  return !this->dataPtr->newlyCreatedEntities.empty();
}

/////////////////////////////////////////////////
bool EntityComponentManager::HasEntitiesMarkedForRemoval() const
{
  std::lock_guard<std::mutex> lock(this->dataPtr->entityRemoveMutex);
  return this->dataPtr->removeAllEntities ||
      !this->dataPtr->toRemoveEntities.empty();
}

/////////////////////////////////////////////////
bool EntityComponentManager::HasOneTimeComponentChanges() const
{
  return !this->dataPtr->oneTimeChangedComponents.empty();
}

/////////////////////////////////////////////////
bool EntityComponentManager::HasEntity(const Entity _entity) const
{
  auto vertex = this->dataPtr->entities.VertexFromId(_entity);
  return vertex.Id() != math::graph::kNullId;
}

/////////////////////////////////////////////////
Entity EntityComponentManager::ParentEntity(const Entity _entity) const
{
  auto parents = this->Entities().AdjacentsTo(_entity);
  if (parents.empty())
    return kNullEntity;

  // TODO(louise) Do we want to support multiple parents?
  return parents.begin()->first;
}

/////////////////////////////////////////////////
bool EntityComponentManager::SetParentEntity(const Entity _child,
    const Entity _parent)
{
  // Remove current parent(s)
  auto parents = this->Entities().AdjacentsTo(_child);
  for (const auto &parent : parents)
  {
    auto edge = this->dataPtr->entities.EdgeFromVertices(parent.first, _child);
    this->dataPtr->entities.RemoveEdge(edge);
  }

  // Leave parent-less
  if (_parent == kNullEntity)
  {
    return true;
  }

  // Add edge
  auto edge = this->dataPtr->entities.AddEdge({_parent, _child}, true);
  return (math::graph::kNullId != edge.Id());
}

/////////////////////////////////////////////////
ComponentKey EntityComponentManager::CreateComponentImplementation(
    const Entity _entity, const ComponentTypeId _componentTypeId,
    const components::BaseComponent *_data)
{
  // If type hasn't been instantiated yet, create a storage for it
  if (!this->HasComponentType(_componentTypeId))
  {
    if (!this->dataPtr->CreateComponentStorage(_componentTypeId))
    {
      ignerr << "Failed to create component of type [" << _componentTypeId
             << "] for entity [" << _entity
             << "]. Type has not been properly registered." << std::endl;
      return ComponentKey();
    }
  }

  // Instantiate the new component.
  std::pair<ComponentId, bool> componentIdPair =
    this->dataPtr->components[_componentTypeId]->Create(_data);

  ComponentKey componentKey{_componentTypeId, componentIdPair.first};

  this->dataPtr->entityComponents[_entity].insert(
      {_componentTypeId, componentKey});
  this->dataPtr->oneTimeChangedComponents.insert(componentKey);

  if (componentIdPair.second)
    this->RebuildViews();
  else
    this->UpdateViews(_entity);

  return componentKey;
}

/////////////////////////////////////////////////
bool EntityComponentManager::EntityMatches(Entity _entity,
    const std::set<ComponentTypeId> &_types) const
{
  auto iter = this->dataPtr->entityComponents.find(_entity);
  if (iter == this->dataPtr->entityComponents.end())
    return false;

  // \todo(nkoenig) The performance of this could be improved.
  // It might be possible to create bitmask for component sets.
  // Fixing this might not be high priority, unless we expect frequent
  // creation of entities and/or queries.
  for (const ComponentTypeId &type : _types)
  {
    auto typeIter = iter->second.find(type);
    if (typeIter == iter->second.end())
      return false;
  }

  return true;
}

/////////////////////////////////////////////////
ComponentId EntityComponentManager::EntityComponentIdFromType(
    const Entity _entity, const ComponentTypeId _type) const
{
  auto ecIter = this->dataPtr->entityComponents.find(_entity);

  if (ecIter == this->dataPtr->entityComponents.end())
    return -1;

  auto typeIter = ecIter->second.find(_type);
  if (typeIter != ecIter->second.end())
    return typeIter->second.second;

  return -1;
}

/////////////////////////////////////////////////
const components::BaseComponent
    *EntityComponentManager::ComponentImplementation(
    const Entity _entity, const ComponentTypeId _type) const
{
  IGN_PROFILE("EntityComponentManager::ComponentImplementation");
  auto ecIter = this->dataPtr->entityComponents.find(_entity);

  if (ecIter == this->dataPtr->entityComponents.end())
    return nullptr;

  auto typeIter = ecIter->second.find(_type);
  if (typeIter != ecIter->second.end())
    return this->dataPtr->components.at(typeIter->second.first)->Component(
        typeIter->second.second);

  return nullptr;
}

/////////////////////////////////////////////////
components::BaseComponent *EntityComponentManager::ComponentImplementation(
    const Entity _entity, const ComponentTypeId _type)
{
  auto ecIter = this->dataPtr->entityComponents.find(_entity);

  if (ecIter == this->dataPtr->entityComponents.end())
    return nullptr;

  auto typeIter = ecIter->second.find(_type);
  if (typeIter != ecIter->second.end())
    return this->dataPtr->components.at(typeIter->second.first)->Component(
        typeIter->second.second);

  return nullptr;
}

/////////////////////////////////////////////////
const components::BaseComponent
    *EntityComponentManager::ComponentImplementation(
    const ComponentKey &_key) const
{
  if (this->dataPtr->components.find(_key.first) !=
      this->dataPtr->components.end())
  {
    return this->dataPtr->components.at(_key.first)->Component(_key.second);
  }
  return nullptr;
}

/////////////////////////////////////////////////
components::BaseComponent *EntityComponentManager::ComponentImplementation(
    const ComponentKey &_key)
{
  if (this->dataPtr->components.find(_key.first) !=
      this->dataPtr->components.end())
  {
    return this->dataPtr->components.at(_key.first)->Component(_key.second);
  }
  return nullptr;
}

/////////////////////////////////////////////////
bool EntityComponentManager::HasComponentType(
    const ComponentTypeId _typeId) const
{
  return this->dataPtr->components.find(_typeId) !=
    this->dataPtr->components.end();
}

/////////////////////////////////////////////////
bool EntityComponentManagerPrivate::CreateComponentStorage(
    const ComponentTypeId _typeId)
{
  auto storage = components::Factory::Instance()->NewStorage(_typeId);

  if (nullptr == storage)
  {
    ignerr << "Internal errror: failed to create storage for type [" << _typeId
           << "]" << std::endl;
    return false;
  }

  this->components[_typeId] = std::move(storage);
  igndbg << "Using components of type [" << _typeId << "] / ["
         << components::Factory::Instance()->Name(_typeId) << "].\n";

  return true;
}

/////////////////////////////////////////////////
components::BaseComponent *EntityComponentManager::First(
    const ComponentTypeId _componentTypeId)
{
  auto iter = this->dataPtr->components.find(_componentTypeId);
  if (iter != this->dataPtr->components.end())
  {
    return iter->second->First();
  }
  return nullptr;
}

//////////////////////////////////////////////////
const EntityGraph &EntityComponentManager::Entities() const
{
  return this->dataPtr->entities;
}

//////////////////////////////////////////////////
bool EntityComponentManager::FindView(const std::set<ComponentTypeId> &_types,
    std::map<detail::ComponentTypeKey, detail::View>::iterator &_iter) const
{
  std::lock_guard<std::mutex> lockViews(this->dataPtr->viewsMutex);
  _iter = this->dataPtr->views.find(_types);
  return _iter != this->dataPtr->views.end();
}

//////////////////////////////////////////////////
std::map<detail::ComponentTypeKey, detail::View>::iterator
    EntityComponentManager::AddView(const std::set<ComponentTypeId> &_types,
    detail::View &&_view) const
{
  // If the view already exists, then the map will return the iterator to
  // the location that prevented the insertion.
  std::lock_guard<std::mutex> lockViews(this->dataPtr->viewsMutex);
  return this->dataPtr->views.insert(
      std::make_pair(_types, std::move(_view))).first;
}

//////////////////////////////////////////////////
void EntityComponentManager::UpdateViews(const Entity _entity)
{
  IGN_PROFILE("EntityComponentManager::UpdateViews");
  for (auto &view : this->dataPtr->views)
  {
    // Add/update the entity if it matches the view.
    if (this->EntityMatches(_entity, view.first))
    {
      view.second.AddEntity(_entity, this->IsNewEntity(_entity));
      // If there is a request to delete this entity, update the view as
      // well
      if (this->IsMarkedForRemoval(_entity))
      {
        view.second.AddEntityToRemoved(_entity);
      }
      for (const ComponentTypeId &compTypeId : view.first)
      {
        view.second.AddComponent(_entity, compTypeId,
            this->EntityComponentIdFromType(_entity, compTypeId));
      }
    }
    else
    {
      view.second.RemoveEntity(_entity, view.first);
    }
  }
}

//////////////////////////////////////////////////
void EntityComponentManager::RebuildViews()
{
  IGN_PROFILE("EntityComponentManager::RebuildViews");
  for (auto &view : this->dataPtr->views)
  {
    view.second.entities.clear();
    view.second.components.clear();
    // Add all the entities that match the component types to the
    // view.
    for (const auto &vertex : this->dataPtr->entities.Vertices())
    {
      Entity entity = vertex.first;
      if (this->EntityMatches(entity, view.first))
      {
        view.second.AddEntity(entity, this->IsNewEntity(entity));
        // If there is a request to delete this entity, update the view as
        // well
        if (this->IsMarkedForRemoval(entity))
        {
          view.second.AddEntityToRemoved(entity);
        }
        // Store pointers to all the components. This recursively adds
        // all the ComponentTypeTs that belong to the entity to the view.
        for (const ComponentTypeId &compTypeId : view.first)
        {
          view.second.AddComponent(entity, compTypeId,
              this->EntityComponentIdFromType(
                entity, compTypeId));
        }
      }
    }
  }
}

//////////////////////////////////////////////////
void EntityComponentManagerPrivate::SetRemovedComponentsMsgs(Entity &_entity,
                                        msgs::SerializedEntity *_entityMsg)
{
  std::lock_guard<std::mutex> lock(this->removedComponentsMutex);
  uint64_t nEntityKeys = this->removedComponents.count(_entity);
  if (nEntityKeys == 0)
    return;

  auto it = this->removedComponents.find(_entity);
  for (uint64_t i = 0; i < nEntityKeys; ++i)
  {
    auto compMsg = _entityMsg->add_components();

    auto removedComponent = it->second;

    // Empty data is needed for the component to be processed afterwards
    compMsg->set_component(" ");
    compMsg->set_type(removedComponent.first);
    compMsg->set_remove(true);

    it++;
  }
}

//////////////////////////////////////////////////
void EntityComponentManagerPrivate::SetRemovedComponentsMsgs(Entity &_entity,
                                    msgs::SerializedStateMap &_msg)
{
  std::lock_guard<std::mutex> lock(this->removedComponentsMutex);
  uint64_t nEntityKeys = this->removedComponents.count(_entity);
  if (nEntityKeys == 0)
    return;

  // Find the entity in the message
  auto entIter = _msg.mutable_entities()->find(_entity);

  auto it = this->removedComponents.find(_entity);
  for (uint64_t i = 0; i < nEntityKeys; ++i)
  {
    auto removedComponent = it->second;

    msgs::SerializedComponent compMsg;

    // Empty data is needed for the component to be processed afterwards
    compMsg.set_component(" ");
    compMsg.set_type(removedComponent.first);
    compMsg.set_remove(true);

    (*(entIter->second.mutable_components()))[
      static_cast<int64_t>(removedComponent.first)] = compMsg;

    it++;
  }
}

//////////////////////////////////////////////////
void EntityComponentManager::AddEntityToMessage(msgs::SerializedState &_msg,
    Entity _entity, const std::unordered_set<ComponentTypeId> &_types) const
{
  auto entityMsg = _msg.add_entities();
  entityMsg->set_id(_entity);
  auto iter = this->dataPtr->entityComponents.find(_entity);
  if (iter == this->dataPtr->entityComponents.end())
    return;

  if (this->dataPtr->toRemoveEntities.find(_entity) !=
      this->dataPtr->toRemoveEntities.end())
  {
    entityMsg->set_remove(true);
  }

  // Insert all of the entity's components if the passed in types
  // set is empty
  auto types = _types;
  if (types.empty())
  {
    for (auto &type : this->dataPtr->entityComponents[_entity])
    {
      types.insert(type.first);
    }
  }

  for (const ComponentTypeId type : types)
  {
    // If the entity does not have the component, continue
    std::unordered_map<ComponentTypeId, ComponentKey>::iterator typeIter =
      iter->second.find(type);
    if (typeIter == iter->second.end())
    {
      continue;
    }
    ComponentKey comp = (typeIter->second);

    auto compMsg = entityMsg->add_components();
    auto compBase = this->ComponentImplementation(_entity, comp.first);
    compMsg->set_type(compBase->TypeId());

    std::ostringstream ostr;
    compBase->Serialize(ostr);

    compMsg->set_component(ostr.str());
  }

  // Add a component to the message and set it to be removed if the component
  // exists in the removedComponents map.
  this->dataPtr->SetRemovedComponentsMsgs(_entity, entityMsg);
}

//////////////////////////////////////////////////
void EntityComponentManager::AddEntityToMessage(msgs::SerializedStateMap &_msg,
    Entity _entity, const std::unordered_set<ComponentTypeId> &_types,
    bool _full) const
{
  auto iter = this->dataPtr->entityComponents.find(_entity);
  if (iter == this->dataPtr->entityComponents.end())
    return;

  // Set the default entity iterator to the end. This will allow us to know
  // if the entity has been added to the message.
  auto entIter = _msg.mutable_entities()->end();
  // Add an entity to the message and set it to be removed if the entity
  // exists in the toRemoveEntities list.
  if (this->dataPtr->toRemoveEntities.find(_entity) !=
      this->dataPtr->toRemoveEntities.end())
  {
    // Find the entity in the message, and add if not present.
    entIter = _msg.mutable_entities()->find(_entity);
    if (entIter == _msg.mutable_entities()->end())
    {
      msgs::SerializedEntityMap ent;
      ent.set_id(_entity);
      (*_msg.mutable_entities())[static_cast<uint64_t>(_entity)] = ent;
      entIter = _msg.mutable_entities()->find(_entity);
    }

    entIter->second.set_remove(true);
  }

  // Insert all of the entity's components if the passed in types
  // set is empty
  auto types = _types;
  if (types.empty())
  {
    for (auto &type : this->dataPtr->entityComponents[_entity])
    {
      types.insert(type.first);
    }
  }

  // Empty means all types
  for (const ComponentTypeId type : types)
  {
    std::unordered_map<ComponentTypeId, ComponentKey>::iterator typeIter =
      iter->second.find(type);
    if (typeIter == iter->second.end())
    {
      continue;
    }

    ComponentKey comp = typeIter->second;
    const components::BaseComponent *compBase =
      this->ComponentImplementation(_entity, comp.first);

    // If not sending full state, skip unchanged components
    if (!_full &&
        this->dataPtr->oneTimeChangedComponents.find(comp) ==
        this->dataPtr->oneTimeChangedComponents.end() &&
        this->dataPtr->periodicChangedComponents.find(comp) ==
        this->dataPtr->periodicChangedComponents.end())
    {
      continue;
    }

    /// Find the entity in the message, if not already found.
    /// Add the entity to the message, if not already added.
    if (entIter == _msg.mutable_entities()->end())
    {
      entIter = _msg.mutable_entities()->find(_entity);
      if (entIter == _msg.mutable_entities()->end())
      {
        msgs::SerializedEntityMap ent;
        ent.set_id(_entity);
        (*_msg.mutable_entities())[static_cast<uint64_t>(_entity)] = ent;
        entIter = _msg.mutable_entities()->find(_entity);
      }
    }

    auto compIter = entIter->second.mutable_components()->find(comp.first);
    // Find the component in the message, and add the component to the
    // message if it's not present.
    if (compIter == entIter->second.mutable_components()->end())
    {
      msgs::SerializedComponent cmp;
      cmp.set_type(compBase->TypeId());
      (*(entIter->second.mutable_components()))[
        static_cast<int64_t>(comp.first)] = cmp;
      compIter = entIter->second.mutable_components()->find(comp.first);
    }

    // Serialize and store the message
    std::ostringstream ostr;
    compBase->Serialize(ostr);
    compIter->second.set_component(ostr.str());
  }
<<<<<<< HEAD

  // Add a component to the message and set it to be removed if the component
  // exists in the removedComponents map.
  this->dataPtr->SetRemovedComponentsMsgs(_entity, _msg);

  // Remove the entity from the message if a component for the entity was
  // not modified or added. This will allow the state message to shrink.
  if (entIter == _msg.mutable_entities()->end() &&
      (entIter = _msg.mutable_entities()->find(_entity)) !=
      _msg.mutable_entities()->end())
  {
    _msg.mutable_entities()->erase(entIter);
  }
=======
>>>>>>> 2f76de8f
}

//////////////////////////////////////////////////
ignition::msgs::SerializedState EntityComponentManager::ChangedState() const
{
  ignition::msgs::SerializedState stateMsg;

  // New entities
  for (const auto &entity : this->dataPtr->newlyCreatedEntities)
  {
    this->AddEntityToMessage(stateMsg, entity);
  }

  // Entities being removed
  for (const auto &entity : this->dataPtr->toRemoveEntities)
  {
    this->AddEntityToMessage(stateMsg, entity);
  }

  // TODO(anyone) New / removed / changed components

  return stateMsg;
}

//////////////////////////////////////////////////
void EntityComponentManager::ChangedState(
    ignition::msgs::SerializedStateMap &_state) const
{
  // New entities
  for (const auto &entity : this->dataPtr->newlyCreatedEntities)
  {
    this->AddEntityToMessage(_state, entity);
  }

  // Entities being removed
  for (const auto &entity : this->dataPtr->toRemoveEntities)
  {
    this->AddEntityToMessage(_state, entity);
  }

  // TODO(anyone) New / removed / changed components
}


//////////////////////////////////////////////////
ignition::msgs::SerializedState EntityComponentManager::State(
    const std::unordered_set<Entity> &_entities,
    const std::unordered_set<ComponentTypeId> &_types) const
{
  ignition::msgs::SerializedState stateMsg;
  for (const auto &it : this->dataPtr->entityComponents)
  {
    auto entity = it.first;
    if (!_entities.empty() && _entities.find(entity) == _entities.end())
    {
      continue;
    }

    this->AddEntityToMessage(stateMsg, entity, _types);
  }

  return stateMsg;
}

//////////////////////////////////////////////////
void EntityComponentManager::State(
    msgs::SerializedStateMap  &_state,
    const std::unordered_set<Entity> &_entities,
    const std::unordered_set<ComponentTypeId> &_types,
    bool _full) const
{
  for (const auto &it : this->dataPtr->entityComponents)
  {
    if (_entities.empty() || _entities.find(it.first) != _entities.end())
      this->AddEntityToMessage(_state, it.first, _types, _full);
  }
}

//////////////////////////////////////////////////
void EntityComponentManager::SetState(
    const ignition::msgs::SerializedState &_stateMsg)
{
  IGN_PROFILE("EntityComponentManager::SetState Non-map");
  // Create / remove / update entities
  for (int e = 0; e < _stateMsg.entities_size(); ++e)
  {
    const auto &entityMsg = _stateMsg.entities(e);

    Entity entity{entityMsg.id()};

    // Remove entity
    if (entityMsg.remove())
    {
      this->RequestRemoveEntity(entity);
      continue;
    }

    // Create entity if it doesn't exist
    if (!this->HasEntity(entity))
    {
      this->dataPtr->CreateEntityImplementation(entity);
    }

    // Create / remove / update components
    for (int c = 0; c < entityMsg.components_size(); ++c)
    {
      const auto &compMsg = entityMsg.components(c);

      // Skip if component not set. Note that this will also skip components
      // setting an empty value.
      if (compMsg.component().empty())
      {
        continue;
      }

      auto type = compMsg.type();

      // Components which haven't been registered in this process, such as 3rd
      // party components streamed to other secondaries and the GUI.
      if (!components::Factory::Instance()->HasType(type))
      {
        static std::unordered_set<unsigned int> printedComps;
        if (printedComps.find(type) == printedComps.end())
        {
          printedComps.insert(type);
          ignwarn << "Component type [" << type << "] has not been "
                  << "registered in this process, so it can't be deserialized."
                  << std::endl;
        }
        continue;
      }

      // Create component
      auto newComp = components::Factory::Instance()->New(compMsg.type());

      if (nullptr == newComp)
      {
        ignerr << "Failed to deserialize component of type [" << compMsg.type()
               << "]" << std::endl;
        continue;
      }

      std::istringstream istr(compMsg.component());
      newComp->Deserialize(istr);

      // Get type id
      auto typeId = newComp->TypeId();

      // TODO(louise) Move into if, see TODO below
      this->RemoveComponent(entity, typeId);

      // Remove component
      if (compMsg.remove())
      {
        continue;
      }

      // Get Component
      auto comp = this->ComponentImplementation(entity, typeId);

      // Create if new
      if (nullptr == comp)
      {
        this->CreateComponentImplementation(entity, typeId, newComp.get());
      }
      // Update component value
      else
      {
        ignerr << "Internal error" << std::endl;
        // TODO(louise) We're shortcutting above and always  removing the
        // component so that we don't get here, gotta figure out why this
        // doesn't update the component. The following line prints the correct
        // values.
        // igndbg << *comp << "  " << *newComp.get() << std::endl;
        // *comp = *newComp.get();
      }
    }
  }
}

//////////////////////////////////////////////////
void EntityComponentManager::SetState(
    const ignition::msgs::SerializedStateMap &_stateMsg)
{
  IGN_PROFILE("EntityComponentManager::SetState Map");
  // Create / remove / update entities
  for (const auto &iter : _stateMsg.entities())
  {
    const auto &entityMsg = iter.second;

    Entity entity{entityMsg.id()};

    // Remove entity
    if (entityMsg.remove())
    {
      this->RequestRemoveEntity(entity);
      continue;
    }

    // Create entity if it doesn't exist
    if (!this->HasEntity(entity))
    {
      this->dataPtr->CreateEntityImplementation(entity);
    }

    // Create / remove / update components
    for (const auto &compIter : iter.second.components())
    {
      const auto &compMsg = compIter.second;

      // Skip if component not set. Note that this will also skip components
      // setting an empty value.
      if (compMsg.component().empty())
      {
        continue;
      }

      uint64_t type = compMsg.type();

      // Components which haven't been registered in this process, such as 3rd
      // party components streamed to other secondaries and the GUI.
      if (!components::Factory::Instance()->HasType(type))
      {
        static std::unordered_set<unsigned int> printedComps;
        if (printedComps.find(type) == printedComps.end())
        {
          printedComps.insert(type);
          ignwarn << "Component type [" << type << "] has not been "
                  << "registered in this process, so it can't be deserialized."
                  << std::endl;
        }
        continue;
      }

      // Remove component
      if (compMsg.remove())
      {
        this->RemoveComponent(entity, compIter.first);
        continue;
      }

      // Get Component
      components::BaseComponent *comp =
        this->ComponentImplementation(entity, compIter.first);

      // Create if new
      if (nullptr == comp)
      {
        // Create component
        auto newComp = components::Factory::Instance()->New(compMsg.type());

        if (nullptr == newComp)
        {
          ignerr << "Failed to create component of type [" << compMsg.type()
            << "]" << std::endl;
          continue;
        }

        std::istringstream istr(compMsg.component());
        newComp->Deserialize(istr);

        this->CreateComponentImplementation(entity,
            newComp->TypeId(), newComp.get());
      }
      // Update component value
      else
      {
        std::istringstream istr(compMsg.component());
        comp->Deserialize(istr);
        this->SetChanged(entity, compIter.first,
            ComponentState::OneTimeChange);
      }
    }
  }
}

//////////////////////////////////////////////////
std::unordered_set<Entity> EntityComponentManager::Descendants(Entity _entity)
    const
{
  // Check cache
  if (this->dataPtr->descendantCache.find(_entity) !=
      this->dataPtr->descendantCache.end())
  {
    return this->dataPtr->descendantCache[_entity];
  }

  std::unordered_set<Entity> descendants;

  if (!this->HasEntity(_entity))
    return descendants;

  auto descVector = math::graph::BreadthFirstSort(this->dataPtr->entities,
      _entity);
  std::move(descVector.begin(), descVector.end(), std::inserter(descendants,
      descendants.end()));

  this->dataPtr->descendantCache[_entity] = descendants;
  return descendants;
}

//////////////////////////////////////////////////
void EntityComponentManager::SetAllComponentsUnchanged()
{
  this->dataPtr->periodicChangedComponents.clear();
  this->dataPtr->oneTimeChangedComponents.clear();
}

/////////////////////////////////////////////////
void EntityComponentManager::SetChanged(
    const Entity _entity, const ComponentTypeId _type,
    gazebo::ComponentState _c)
{
  auto ecIter = this->dataPtr->entityComponents.find(_entity);

  if (ecIter == this->dataPtr->entityComponents.end())
    return;

  auto typeIter = ecIter->second.find(_type);
  if (typeIter == ecIter->second.end())
    return;

  if (_c == ComponentState::PeriodicChange)
  {
    this->dataPtr->periodicChangedComponents.insert(typeIter->second);
    this->dataPtr->oneTimeChangedComponents.erase(typeIter->second);
  }
  else if (_c == ComponentState::OneTimeChange)
  {
    this->dataPtr->periodicChangedComponents.erase(typeIter->second);
    this->dataPtr->oneTimeChangedComponents.insert(typeIter->second);
  }
  else
  {
    this->dataPtr->periodicChangedComponents.erase(typeIter->second);
    this->dataPtr->oneTimeChangedComponents.erase(typeIter->second);
  }
}

/////////////////////////////////////////////////
std::unordered_set<ComponentTypeId> EntityComponentManager::ComponentTypes(
    const Entity _entity) const
{
  std::unordered_set<ComponentTypeId> result;

  auto it = this->dataPtr->entityComponents.find(_entity);
  if (it == this->dataPtr->entityComponents.end())
    return result;

  for (const auto &key : it->second)
  {
    result.insert(key.first);
  }

  return result;
}

/////////////////////////////////////////////////
void EntityComponentManager::SetEntityCreateOffset(uint64_t _offset)
{
  if (_offset < this->dataPtr->entityCount)
  {
    ignwarn << "Setting an entity offset of [" << _offset << "] is less than "
     << "the current entity count of [" << this->dataPtr->entityCount << "]. "
     << "Incorrect behavior should be expected.\n";
  }

  this->dataPtr->entityCount = _offset;
}<|MERGE_RESOLUTION|>--- conflicted
+++ resolved
@@ -941,22 +941,10 @@
     compBase->Serialize(ostr);
     compIter->second.set_component(ostr.str());
   }
-<<<<<<< HEAD
 
   // Add a component to the message and set it to be removed if the component
   // exists in the removedComponents map.
   this->dataPtr->SetRemovedComponentsMsgs(_entity, _msg);
-
-  // Remove the entity from the message if a component for the entity was
-  // not modified or added. This will allow the state message to shrink.
-  if (entIter == _msg.mutable_entities()->end() &&
-      (entIter = _msg.mutable_entities()->find(_entity)) !=
-      _msg.mutable_entities()->end())
-  {
-    _msg.mutable_entities()->erase(entIter);
-  }
-=======
->>>>>>> 2f76de8f
 }
 
 //////////////////////////////////////////////////
