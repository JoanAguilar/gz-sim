--- conflicted
+++ resolved
@@ -54,13 +54,11 @@
   /// \param[in] _logPath Path of recorded state to playback.
   /// \param[in] _ecm The EntityComponentManager of the given simulation
   /// instance.
+  /// \param[in] _eventMgr The EventManager of the given simulation
+  /// instance.
   /// \return True if any playback has been started successfully.
-<<<<<<< HEAD
-  public: bool Start(const Entity &_worldEntity, EntityComponentManager &_ecm,
+  public: bool Start(EntityComponentManager &_ecm,
       EventManager &_eventMgr);
-=======
-  public: bool Start(const std::string &_logPath, EntityComponentManager &_ecm);
->>>>>>> 08dae14a
 
   /// \brief Prepend log path to mesh file path in the SDF element.
   /// \param[in] _uri URI of mesh in geometry
@@ -141,6 +139,7 @@
 
     // Look for pose in log entry loaded
     msgs::Pose pose = idToPose.at(_entity);
+
     // Set current pose to recorded pose
     // Use copy assignment operator
     *_poseComp = components::Pose(msgs::Convert(pose));
@@ -169,7 +168,7 @@
 //////////////////////////////////////////////////
 void LogPlayback::Configure(const Entity &,
     const std::shared_ptr<const sdf::Element> &_sdf,
-    EntityComponentManager &_ecm, EventManager &)
+    EntityComponentManager &_ecm, EventManager &_eventMgr)
 {
   // Get directory paths from SDF
   this->dataPtr->logPath = _sdf->Get<std::string>("path");
@@ -179,11 +178,7 @@
   // Enforce only one playback instance
   if (!LogPlaybackPrivate::started)
   {
-<<<<<<< HEAD
-    this->dataPtr->Start(_worldEntity, _ecm, _eventMgr);
-=======
-    this->dataPtr->Start(logPath, _ecm);
->>>>>>> 08dae14a
+    this->dataPtr->Start(_ecm, _eventMgr);
   }
   else
   {
@@ -193,13 +188,8 @@
 }
 
 //////////////////////////////////////////////////
-<<<<<<< HEAD
-bool LogPlaybackPrivate::Start(const Entity &_worldEntity,
-  EntityComponentManager &_ecm, EventManager &_eventMgr)
-=======
-bool LogPlaybackPrivate::Start(const std::string &_logPath,
-                               EntityComponentManager &_ecm)
->>>>>>> 08dae14a
+bool LogPlaybackPrivate::Start(EntityComponentManager &_ecm,
+  EventManager &_eventMgr)
 {
   if (LogPlaybackPrivate::started)
   {
@@ -238,7 +228,6 @@
     ignerr << "Failed to open log file [" << dbPath << "]" << std::endl;
   }
 
-<<<<<<< HEAD
   // Find SDF string in .tlog file
   transport::log::TopicList sdfOpts("/" + common::basename(this->logPath) +
     "/sdf");
@@ -271,52 +260,6 @@
     return false;
   }
   const sdf::World *sdfWorld = root.WorldByIndex(0);
-
-  std::vector <sdf::ElementPtr> pluginsRm;
-
-  // Look for LogRecord plugin in the SDF and remove it, so that playback
-  //   is not re-recorded.
-  // Remove Physics plugin, so that it does not clash with recorded poses.
-  // TODO(anyone) Cherry-picking plugins to remove doesn't scale well,
-  // handle this better once we're logging the initial world state in the DB
-  // file.
-  if (sdfWorld->Element()->HasElement("plugin"))
-  {
-    sdf::ElementPtr pluginElt = sdfWorld->Element()->GetElement("plugin");
-
-    // If never found, nothing to remove
-    while (pluginElt != nullptr)
-    {
-      if (pluginElt->HasAttribute("name"))
-      {
-        if ((pluginElt->GetAttribute("name")->GetAsString().find("LogRecord")
-          != std::string::npos) ||
-          (pluginElt->GetAttribute("name")->GetAsString().find("Physics")
-          != std::string::npos))
-        {
-          // Flag for removal.
-          // Do not actually remove plugin from parent while looping through
-          //   children of this parent. Else cannot access next element.
-          pluginsRm.push_back(pluginElt);
-        }
-      }
-
-      // Go to next plugin
-      pluginElt = pluginElt->GetNextElement("plugin");
-    }
-  }
-
-  // Remove the marked plugins
-  for (auto &it : pluginsRm)
-  {
-    it->RemoveFromParent();
-    igndbg << "Removed " << it->GetAttribute("name")->GetAsString()
-      << " plugin from loaded SDF\n";
-  }
-
-  // Create all Entities in SDF <world> tag
-  ignition::gazebo::SdfEntityCreator creator =
-    ignition::gazebo::SdfEntityCreator(_ecm, _eventMgr);
 
   // Models
   for (uint64_t modelIndex = 0; modelIndex < sdfWorld->ModelCount();
@@ -386,25 +329,10 @@
         linkElem = linkElem->GetNextElement("link");
       }
     }
-
-
-    auto modelEntity = creator.CreateEntities(model);
-
-    creator.SetParent(modelEntity, _worldEntity);
-  }
-
-  // Lights
-  for (uint64_t lightIndex = 0; lightIndex < sdfWorld->LightCount();
-      ++lightIndex)
-  {
-    auto light = sdfWorld->LightByIndex(lightIndex);
-    auto lightEntity = creator.CreateEntities(light);
-
-    creator.SetParent(lightEntity, _worldEntity);
-  }
-
-=======
->>>>>>> 08dae14a
+  }
+
+
+
   // Access all messages in .tlog file
   this->batch = log->QueryMessages();
   this->iter = this->batch.begin();
