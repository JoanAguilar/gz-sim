/*
 * Copyright (C) 2018 Open Source Robotics Foundation
 *
 * Licensed under the Apache License, Version 2.0 (the "License");
 * you may not use this file except in compliance with the License.
 * You may obtain a copy of the License at
 *
 *     http://www.apache.org/licenses/LICENSE-2.0
 *
 * Unless required by applicable law or agreed to in writing, software
 * distributed under the License is distributed on an "AS IS" BASIS,
 * WITHOUT WARRANTIES OR CONDITIONS OF ANY KIND, either express or implied.
 * See the License for the specific language governing permissions and
 * limitations under the License.
 *
*/

#include <ignition/msgs/scene.pb.h>

#include <chrono>
#include <condition_variable>

#include <ignition/common/Profiler.hh>
#include <ignition/math/graph/Graph.hh>
#include <ignition/plugin/Register.hh>
#include <ignition/transport/Node.hh>

#include "ignition/gazebo/components/Geometry.hh"
#include "ignition/gazebo/components/Light.hh"
#include "ignition/gazebo/components/Link.hh"
#include "ignition/gazebo/components/Material.hh"
#include "ignition/gazebo/components/Model.hh"
#include "ignition/gazebo/components/Name.hh"
#include "ignition/gazebo/components/ParentEntity.hh"
#include "ignition/gazebo/components/Pose.hh"
#include "ignition/gazebo/components/Static.hh"
#include "ignition/gazebo/components/Visual.hh"
#include "ignition/gazebo/components/World.hh"
#include "ignition/gazebo/Conversions.hh"
#include "ignition/gazebo/EntityComponentManager.hh"

#include "SceneBroadcaster.hh"

using namespace std::chrono_literals;

using namespace ignition;
using namespace gazebo;
using namespace systems;

// Private data class.
class ignition::gazebo::systems::SceneBroadcasterPrivate
{
  /// \brief Type alias for the graph used to represent the scene graph.
  public: using SceneGraphType = math::graph::DirectedGraph<
          std::shared_ptr<google::protobuf::Message>, bool>;

  /// \brief Setup Ignition transport services and publishers
  /// \param[in] _worldName Name of world.
  public: void SetupTransport(const std::string &_worldName);

  /// \brief Callback for scene info service.
  /// \param[out] _res Response containing the latest scene message.
  /// \return True if successful.
  public: bool SceneInfoService(ignition::msgs::Scene &_res);

  /// \brief Callback for scene graph service.
  /// \param[out] _res Response containing the the scene graph in DOT format.
  /// \return True if successful.
  public: bool SceneGraphService(ignition::msgs::StringMsg &_res);

  /// \brief Callback for state service.
  /// \param[out] _res Response containing the latest full state.
  /// \return True if successful.
  public: bool StateService(ignition::msgs::SerializedStep &_res);

  /// \brief Updates the scene graph when entities are added
  /// \param[in] _manager The entity component manager
  public: void SceneGraphAddEntities(const EntityComponentManager &_manager);

  /// \brief Updates the scene graph when entities are removed
  /// \param[in] _manager The entity component manager
  public: void SceneGraphRemoveEntities(const EntityComponentManager &_manager);

  /// \brief Adds models to a msgs::Scene or msgs::Model object based on the
  /// contents of the scene graph
  /// \tparam T Either a msgs::Scene or msgs::Model
  /// \param[in] _msg Pointer to msg object to which the models will be added
  /// \param[in] _entity Parent entity in the graph
  /// \param[in] _graph Scene graph
  public: template <typename T>
          static void AddModels(T *_msg, const Entity _entity,
                                const SceneGraphType &_graph);

  /// \brief Adds lights to a msgs::Scene or msgs::Link object based on the
  /// contents of the scene graph
  /// \tparam T Either a msgs::Scene or msgs::Link
  /// \param[in] _msg Pointer to msg object to which the lights will be added
  /// \param[in] _entity Parent entity in the graph
  /// \param[in] _graph Scene graph
  public: template<typename T>
          static void AddLights(T *_msg, const Entity _entity,
                                const SceneGraphType &_graph);

  /// \brief Adds links to a msgs::Model object based on the contents of
  /// the scene graph
  /// \param[in] _msg Pointer to msg object to which the links will be added
  /// \param[in] _entity Parent entity in the graph
  /// \param[in] _graph Scene graph
  public: static void AddLinks(msgs::Model *_msg, const Entity _entity,
                               const SceneGraphType &_graph);

  /// \brief Adds visuals to a msgs::Link object based on the contents of
  /// the scene graph
  /// \param[in] _msg Pointer to msg object to which the visuals will be added
  /// \param[in] _entity Parent entity in the graph
  /// \param[in] _graph Scene graph
  public: static void AddVisuals(msgs::Link *_msg, const Entity _entity,
                                 const SceneGraphType &_graph);

  /// \brief Recursively remove entities from the graph
  /// \param[in] _entity Entity
  /// \param[in/out] _graph Scene graph
  public: static void RemoveFromGraph(const Entity _entity,
                                      SceneGraphType &_graph);

<<<<<<< HEAD
=======
  /// \brief Create and send out pose updates.
  /// \param[in] _info The update information
  /// \param[in] _manager The entity component manager
>>>>>>> b46ce062
  public: void PoseUpdate(const UpdateInfo &_info,
    const EntityComponentManager &_manager);

  /// \brief Transport node.
  public: std::unique_ptr<transport::Node> node{nullptr};

  /// \brief Pose publisher.
  public: transport::Node::Publisher posePub;

  /// \brief Dynamic pose publisher, for non-static model poses
  public: transport::Node::Publisher dyPosePub;

  /// \brief Rate at which to publish dynamic poses
  public: int dyPoseHertz{60};

  /// \brief Scene publisher
  public: transport::Node::Publisher scenePub;

  /// \brief Request publisher.
  /// This is used to request entities to be removed
  public: transport::Node::Publisher deletionPub;

  /// \brief State publisher
  public: transport::Node::Publisher statePub;

  /// \brief Graph containing latest information from entities.
  /// The data in each node is the message associated with that entity only.
  /// i.e, a model node only has a message about the model. It will not
  /// have any links, joints, etc. To create a the whole scene, one has to
  /// traverse the graph adding messages as necessary.
  public: SceneGraphType sceneGraph;

  /// \brief Keep the id of the world entity so we know how to traverse the
  /// graph.
  public: Entity worldEntity{kNullEntity};

  /// \brief Keep the name of the world entity so it's easy to create temporary
  /// scene graphs
  public: std::string worldName;

  /// \brief Protects scene graph.
  public: std::mutex graphMutex;

  /// \brief Protects stepMsg.
  public: std::mutex stateMutex;

  /// \brief Used to coordinate the state service response.
  public: std::condition_variable stateCv;

  /// \brief Filled on demand for the state service.
  public: msgs::SerializedStep stepMsg;

  /// \brief Last time the state was published.
  public: std::chrono::time_point<std::chrono::system_clock>
      lastStatePubTime{std::chrono::system_clock::now()};

  /// \brief Period to publish state, defaults to 60 Hz.
  public: std::chrono::duration<int64_t, std::ratio<1, 1000>>
      statePublishPeriod{std::chrono::milliseconds(1000/60)};

  public: bool stateServiceRequest{false};
};

//////////////////////////////////////////////////
SceneBroadcaster::SceneBroadcaster()
  : System(), dataPtr(std::make_unique<SceneBroadcasterPrivate>())
{
}

//////////////////////////////////////////////////
void SceneBroadcaster::Configure(
    const Entity &_entity, const std::shared_ptr<const sdf::Element> & _sdf,
    EntityComponentManager &_ecm, EventManager &)
{
  // World
  const components::Name *name = _ecm.Component<components::Name>(_entity);
  if (name == nullptr)
  {
    ignerr << "World with id: " << _entity
           << " has no name. SceneBroadcaster cannot create transport topics\n";
    return;
  }

  this->dataPtr->worldEntity = _entity;
  this->dataPtr->worldName = name->Data();

  auto readHertz = _sdf->Get<int>("dynamic_pose_hertz", 60);
  this->dataPtr->dyPoseHertz = readHertz.first;

  // Add to graph
  {
    std::lock_guard<std::mutex> lock(this->dataPtr->graphMutex);
    this->dataPtr->sceneGraph.AddVertex(this->dataPtr->worldName, nullptr,
                                        this->dataPtr->worldEntity);
  }
}

//////////////////////////////////////////////////
void SceneBroadcasterPrivate::PoseUpdate(const UpdateInfo &_info,
    const EntityComponentManager &_manager)
{
<<<<<<< HEAD
  IGN_PROFILE("SceneBroadcast::PoseUpdate");

=======
  IGN_PROFILE("SceneBroadcaster::PostUpdate");
  // Update scene graph with added entities before populating pose message
  if (_manager.HasNewEntities())
    this->dataPtr->SceneGraphAddEntities(_manager);

  // Populate pose message
  // TODO(louise) Get <scene> from SDF

  // Create and send pose update if transport connections exist.
  if (this->dataPtr->dyPosePub.HasConnections() ||
      this->dataPtr->posePub.HasConnections())
  {
    this->dataPtr->PoseUpdate(_info, _manager);
  }

  // call SceneGraphRemoveEntities at the end of this update cycle so that
  // removed entities are removed from the scene graph for the next update cycle
  this->dataPtr->SceneGraphRemoveEntities(_manager);

  // Whether the state service has been requested
  auto shouldServe = !this->dataPtr->stepMsg.has_state();

  // Publish state only if there are subscribers and
  // * throttle rate to 60 Hz
  // * also publish off-rate if there are change events (new / erased entities)
  // Throttle here instead of using transport::AdvertiseMessageOptions so that
  // we can skip the ECM serialization
  auto now = std::chrono::system_clock::now();
  bool changeEvent = _manager.HasEntitiesMarkedForRemoval() ||
        _manager.HasNewEntities();
  bool itsPubTime = now - this->dataPtr->lastStatePubTime >
       this->dataPtr->statePublishPeriod;
  auto shouldPublish = this->dataPtr->statePub.HasConnections() &&
       (changeEvent || itsPubTime);
  if (shouldServe || shouldPublish)
  {
    msgs::SerializedStep stepMsg;
    set(stepMsg.mutable_stats(), _info);

    // Publish full state if there are change events
    if (changeEvent || shouldServe)
    {
      stepMsg.mutable_state()->CopyFrom(_manager.State());
    }
    // Otherwise publish just selected components
    else
    {
      stepMsg.mutable_state()->CopyFrom(_manager.State({},
          {components::Pose::typeId}));
    }

    // Full state on demand
    if (shouldServe)
    {
      this->dataPtr->stepMsg = stepMsg;
      this->dataPtr->stateCv.notify_all();
    }

    // Poses periodically + change events
    // TODO(louise) Send changed state periodically instead, once it reflects
    // changed components
    if (shouldPublish)
    {
      this->dataPtr->statePub.Publish(stepMsg);
      this->dataPtr->lastStatePubTime = now;
    }
  }
}

//////////////////////////////////////////////////
void SceneBroadcasterPrivate::PoseUpdate(const UpdateInfo &_info,
    const EntityComponentManager &_manager)
{
  IGN_PROFILE("SceneBroadcast::PoseUpdate");

>>>>>>> b46ce062
  msgs::Pose_V poseMsg, dyPoseMsg;
  bool dyPoseConnections = this->dyPosePub.HasConnections();
  bool poseConnections = this->posePub.HasConnections();

  // Models
  _manager.Each<components::Model, components::Name, components::Pose,
                components::Static>(
      [&](const Entity &_entity, const components::Model *,
          const components::Name *_nameComp,
          const components::Pose *_poseComp,
          const components::Static *_staticComp) -> bool
      {
        if (poseConnections)
        {
          // Add to pose msg
          auto pose = poseMsg.add_pose();
          msgs::Set(pose, _poseComp->Data());
          pose->set_name(_nameComp->Data());
          pose->set_id(_entity);
        }

        if (dyPoseConnections && !_staticComp->Data())
        {
          // Add to dynamic pose msg
          auto dyPose = dyPoseMsg.add_pose();
          msgs::Set(dyPose, _poseComp->Data());
          dyPose->set_name(_nameComp->Data());
          dyPose->set_id(_entity);
        }
        return true;
      });

  // Links
  _manager.Each<components::Link, components::Name, components::Pose,
                components::ParentEntity>(
      [&](const Entity &_entity, const components::Link *,
          const components::Name *_nameComp,
          const components::Pose *_poseComp,
          const components::ParentEntity *_parentComp) -> bool
      {
        // Add to pose msg
        if (poseConnections)
        {
          auto pose = poseMsg.add_pose();
          msgs::Set(pose, _poseComp->Data());
          pose->set_name(_nameComp->Data());
          pose->set_id(_entity);
        }

        // Check whether parent model is static
        auto staticComp = _manager.Component<components::Static>(
          _parentComp->Data());
        if (dyPoseConnections && !staticComp->Data())
        {
          // Add to dynamic pose msg
          auto dyPose = dyPoseMsg.add_pose();
          msgs::Set(dyPose, _poseComp->Data());
          dyPose->set_name(_nameComp->Data());
          dyPose->set_id(_entity);
        }

        return true;
      });

  if (dyPoseConnections)
  {
    // Set the time stamp in the header
    dyPoseMsg.mutable_header()->mutable_stamp()->CopyFrom(
        convert<msgs::Time>(_info.simTime));

    this->dyPosePub.Publish(dyPoseMsg);
  }

  // Visuals
  if (poseConnections)
  {
    poseMsg.mutable_header()->mutable_stamp()->CopyFrom(
        convert<msgs::Time>(_info.simTime));
<<<<<<< HEAD

    _manager.Each<components::Visual, components::Name, components::Pose>(
      [&](const Entity &_entity, const components::Visual *,
          const components::Name *_nameComp,
          const components::Pose *_poseComp) -> bool
      {
        if (_poseComp->Changed())
        {
          // Add to pose msg
          auto pose = poseMsg.add_pose();
          msgs::Set(pose, _poseComp->Data());
          pose->set_name(_nameComp->Data());
          pose->set_id(_entity);
        }
        return true;
      });

    // Lights
    _manager.Each<components::Light, components::Name, components::Pose>(
        [&](const Entity &_entity, const components::Light *,
            const components::Name *_nameComp,
            const components::Pose *_poseComp) -> bool
        {
          // Add to pose msg
          auto pose = poseMsg.add_pose();
          msgs::Set(pose, _poseComp->Data());
          pose->set_name(_nameComp->Data());
          pose->set_id(_entity);
          return true;
        });

    this->posePub.Publish(poseMsg);
  }
}

//////////////////////////////////////////////////
void SceneBroadcaster::PostUpdate(const UpdateInfo &_info,
    const EntityComponentManager &_manager)
{
  IGN_PROFILE("SceneBroadcaster::PostUpdate");
  // Update scene graph with added entities before populating pose message
  if (_manager.HasNewEntities())
    this->dataPtr->SceneGraphAddEntities(_manager);

  // Populate pose message
  // TODO(louise) Get <scene> from SDF

  // Create and send pose update if transport connections exist.
  if (this->dataPtr->dyPosePub.HasConnections() ||
      this->dataPtr->posePub.HasConnections())
  {
    this->dataPtr->PoseUpdate(_info, _manager);
  }

  // call SceneGraphRemoveEntities at the end of this update cycle so that
  // removed entities are removed from the scene graph for the next update cycle
  this->dataPtr->SceneGraphRemoveEntities(_manager);

  // Publish state only if there are subscribers and
  // * throttle rate to 60 Hz
  // * also publish off-rate if there are change events (new / erased entities)
  // Throttle here instead of using transport::AdvertiseMessageOptions so that
  // we can skip the ECM serialization
  auto now = std::chrono::system_clock::now();
  bool changeEvent = _manager.HasEntitiesMarkedForRemoval() ||
        _manager.HasNewEntities();
  bool itsPubTime = now - this->dataPtr->lastStatePubTime >
       this->dataPtr->statePublishPeriod;
  auto shouldPublish = this->dataPtr->statePub.HasConnections() &&
       (changeEvent || itsPubTime);

  if (this->dataPtr->stateServiceRequest || shouldPublish)
  {
    // Set the world statistics.
    msgs::WorldStatistics *stats = this->dataPtr->stepMsg.mutable_stats();
    std::pair<int64_t, int64_t> secNsec =
      ignition::math::durationToSecNsec(_info.simTime);
    stats->mutable_sim_time()->set_sec(secNsec.first);
    stats->mutable_sim_time()->set_nsec(secNsec.second);

    secNsec = ignition::math::durationToSecNsec(_info.realTime);
    stats->mutable_real_time()->set_sec(secNsec.first);
    stats->mutable_real_time()->set_nsec(secNsec.second);

    secNsec = ignition::math::durationToSecNsec(_info.dt);
    stats->mutable_step_size()->set_sec(secNsec.first);
    stats->mutable_step_size()->set_nsec(secNsec.second);

    stats->set_iterations(_info.iterations);
    stats->set_paused(_info.paused);

    // Publish full state if there are change events
    if (changeEvent || this->dataPtr->stateServiceRequest)
    {
      this->dataPtr->stepMsg.mutable_state()->CopyFrom(_manager.State());
    }
    // Otherwise publish just selected components
    else if (shouldPublish)
    {
      IGN_PROFILE_BEGIN("SceneBroadcast::1");
      _manager.State(*this->dataPtr->stepMsg.mutable_state(),
          {}, {components::Pose::typeId});
      IGN_PROFILE_END();
    }

      IGN_PROFILE_BEGIN("SceneBroadcast::2");
    // Full state on demand
    if (this->dataPtr->stateServiceRequest)
    {
      this->dataPtr->stateServiceRequest = false;
      this->dataPtr->stateCv.notify_all();
    }

    // Poses periodically + change events
    // TODO(louise) Send changed state periodically instead, once it reflects
    // changed components
    if (shouldPublish)
    {
      this->dataPtr->statePub.Publish(this->dataPtr->stepMsg);
      this->dataPtr->lastStatePubTime = now;
    }
      IGN_PROFILE_END();
=======

    _manager.Each<components::Visual, components::Name, components::Pose>(
      [&](const Entity &_entity, const components::Visual *,
          const components::Name *_nameComp,
          const components::Pose *_poseComp) -> bool
      {
        // Add to pose msg
        auto pose = poseMsg.add_pose();
        msgs::Set(pose, _poseComp->Data());
        pose->set_name(_nameComp->Data());
        pose->set_id(_entity);
        return true;
      });

    // Lights
    _manager.Each<components::Light, components::Name, components::Pose>(
        [&](const Entity &_entity, const components::Light *,
            const components::Name *_nameComp,
            const components::Pose *_poseComp) -> bool
        {
          // Add to pose msg
          auto pose = poseMsg.add_pose();
          msgs::Set(pose, _poseComp->Data());
          pose->set_name(_nameComp->Data());
          pose->set_id(_entity);
          return true;
        });

    this->posePub.Publish(poseMsg);
>>>>>>> b46ce062
  }
}
//////////////////////////////////////////////////
void SceneBroadcasterPrivate::SetupTransport(const std::string &_worldName)
{
  transport::NodeOptions opts;
  opts.SetNameSpace("/world/" + _worldName);
  this->node = std::make_unique<transport::Node>(opts);

  // Scene info service
  std::string infoService{"scene/info"};

  this->node->Advertise(infoService, &SceneBroadcasterPrivate::SceneInfoService,
      this);

  ignmsg << "Serving scene information on [" << opts.NameSpace() << "/"
         << infoService << "]" << std::endl;

  // Scene graph service
  std::string graphService{"scene/graph"};

  this->node->Advertise(graphService,
      &SceneBroadcasterPrivate::SceneGraphService, this);

  ignmsg << "Serving graph information on [" << opts.NameSpace() << "/"
         << graphService << "]" << std::endl;

  // State service
  std::string stateService{"state"};

  this->node->Advertise(stateService, &SceneBroadcasterPrivate::StateService,
      this);

  ignmsg << "Serving full state on [" << opts.NameSpace() << "/"
         << stateService << "]" << std::endl;

  // Scene info topic
  std::string sceneTopic{"/world/" + _worldName + "/scene/info"};

  this->scenePub = this->node->Advertise<ignition::msgs::Scene>(sceneTopic);

  ignmsg << "Publishing scene information on [" << sceneTopic
         << "]" << std::endl;

  // Entity deletion publisher
  std::string deletionTopic{"/world/" + _worldName + "/scene/deletion"};

  this->deletionPub =
      this->node->Advertise<ignition::msgs::UInt32_V>(deletionTopic);

  ignmsg << "Publishing entity deletions on [" << deletionTopic << "]"
         << std::endl;

  // State topic
  std::string stateTopic{"/world/" + _worldName + "/state"};

  this->statePub =
      this->node->Advertise<ignition::msgs::SerializedStep>(stateTopic);

  ignmsg << "Publishing state changes on [" << stateTopic << "]"
      << std::endl;

  // Pose info publisher
  std::string poseTopic{"pose/info"};

  transport::AdvertiseMessageOptions poseAdvertOpts;
  poseAdvertOpts.SetMsgsPerSec(60);
  this->posePub = this->node->Advertise<msgs::Pose_V>(poseTopic,
      poseAdvertOpts);

  ignmsg << "Publishing pose messages on [" << opts.NameSpace() << "/"
         << poseTopic << "]" << std::endl;

  // Dynamic pose info publisher
  std::string dyPoseTopic{"dynamic_pose/info"};

  transport::AdvertiseMessageOptions dyPoseAdvertOpts;
  dyPoseAdvertOpts.SetMsgsPerSec(this->dyPoseHertz);
  this->dyPosePub = this->node->Advertise<msgs::Pose_V>(dyPoseTopic,
      dyPoseAdvertOpts);

  ignmsg << "Publishing dynamic pose messages on [" << opts.NameSpace() << "/"
         << dyPoseTopic << "]" << std::endl;
}

//////////////////////////////////////////////////
bool SceneBroadcasterPrivate::SceneInfoService(ignition::msgs::Scene &_res)
{
  std::lock_guard<std::mutex> lock(this->graphMutex);

  _res.Clear();

  // Populate scene message

  // Add models
  AddModels(&_res, this->worldEntity, this->sceneGraph);

  // Add lights
  AddLights(&_res, this->worldEntity, this->sceneGraph);

  return true;
}

//////////////////////////////////////////////////
bool SceneBroadcasterPrivate::StateService(
    ignition::msgs::SerializedStep &_res)
{
  _res.Clear();

  // Lock and wait for an iteration to be run and fill the state
  std::unique_lock<std::mutex> lock(this->stateMutex);
  this->stateServiceRequest = true;
  auto success = this->stateCv.wait_for(lock, 5s, [&]
  {
    return this->stepMsg.has_state() && !this->stateServiceRequest;
  });

  if (success)
    _res.CopyFrom(this->stepMsg);
  else
    ignerr << "Timed out waiting for state" << std::endl;

  return success;
}

//////////////////////////////////////////////////
bool SceneBroadcasterPrivate::SceneGraphService(ignition::msgs::StringMsg &_res)
{
  std::lock_guard<std::mutex> lock(this->graphMutex);

  _res.Clear();

  std::stringstream graphStr;
  graphStr << this->sceneGraph;

  _res.set_data(graphStr.str());

  return true;
}

//////////////////////////////////////////////////
void SceneBroadcasterPrivate::SceneGraphAddEntities(
    const EntityComponentManager &_manager)
{
  IGN_PROFILE_BEGIN("SceneGraphAddEntities::0");

  bool newEntity{false};

  // Populate a graph with latest information from all entities

  // Scene graph for new entities. This will be used later to create a scene msg
  // to publish.
  SceneGraphType newGraph;
  auto worldVertex = this->sceneGraph.VertexFromId(this->worldEntity);
  newGraph.AddVertex(worldVertex.Name(), worldVertex.Data(), worldVertex.Id());

  IGN_PROFILE_END();
  IGN_PROFILE_BEGIN("SceneGraphAddEntities::1");

  // Worlds: check this in case we're loading a world without models
  _manager.EachNew<components::World>(
      [&](const Entity &, const components::World *) -> bool
      {
        newEntity = true;
        return false;
      });
  IGN_PROFILE_END();
  IGN_PROFILE_BEGIN("SceneGraphAddEntities::2");


  // Models
  _manager.EachNew<components::Model, components::Name,
                   components::ParentEntity, components::Pose>(
      [&](const Entity &_entity, const components::Model *,
          const components::Name *_nameComp,
          const components::ParentEntity *_parentComp,
          const components::Pose *_poseComp) -> bool
      {
        auto modelMsg = std::make_shared<msgs::Model>();
        modelMsg->set_id(_entity);
        modelMsg->set_name(_nameComp->Data());
        modelMsg->mutable_pose()->CopyFrom(msgs::Convert(_poseComp->Data()));

        // Add to graph
        newGraph.AddVertex(_nameComp->Data(), modelMsg, _entity);
        newGraph.AddEdge({_parentComp->Data(), _entity}, true);

        newEntity = true;
        return true;
      });
  IGN_PROFILE_END();
  IGN_PROFILE_BEGIN("SceneGraphAddEntities::3");


  // Links
  _manager.EachNew<components::Link, components::Name, components::ParentEntity,
                   components::Pose>(
      [&](const Entity &_entity, const components::Link *,
          const components::Name *_nameComp,
          const components::ParentEntity *_parentComp,
          const components::Pose *_poseComp) -> bool
      {
        auto linkMsg = std::make_shared<msgs::Link>();
        linkMsg->set_id(_entity);
        linkMsg->set_name(_nameComp->Data());
        linkMsg->mutable_pose()->CopyFrom(msgs::Convert(_poseComp->Data()));

        // Add to graph
        newGraph.AddVertex(_nameComp->Data(), linkMsg, _entity);
        newGraph.AddEdge({_parentComp->Data(), _entity}, true);

        newEntity = true;
        return true;
      });
  IGN_PROFILE_END();
  IGN_PROFILE_BEGIN("SceneGraphAddEntities::4");


  // Visuals
  _manager.EachNew<components::Visual, components::Name,
                   components::ParentEntity, components::Pose>(
      [&](const Entity &_entity, const components::Visual *,
          const components::Name *_nameComp,
          const components::ParentEntity *_parentComp,
          const components::Pose *_poseComp) -> bool
      {
        auto visualMsg = std::make_shared<msgs::Visual>();
        visualMsg->set_id(_entity);
        visualMsg->set_parent_id(_parentComp->Data());
        visualMsg->set_name(_nameComp->Data());
        visualMsg->mutable_pose()->CopyFrom(msgs::Convert(_poseComp->Data()));

        // Geometry is optional
        auto geometryComp = _manager.Component<components::Geometry>(_entity);
        if (geometryComp)
        {
          visualMsg->mutable_geometry()->CopyFrom(
              convert<msgs::Geometry>(geometryComp->Data()));
        }

        // Material is optional
        auto materialComp = _manager.Component<components::Material>(_entity);
        if (materialComp)
        {
          visualMsg->mutable_material()->CopyFrom(
              convert<msgs::Material>(materialComp->Data()));
        }

        // Add to graph
        newGraph.AddVertex(_nameComp->Data(), visualMsg, _entity);
        newGraph.AddEdge({_parentComp->Data(), _entity}, true);

        newEntity = true;
        return true;
      });
  IGN_PROFILE_END();
  IGN_PROFILE_BEGIN("SceneGraphAddEntities::5");


  // Lights
  _manager.EachNew<components::Light, components::Name,
                   components::ParentEntity, components::Pose>(
      [&](const Entity &_entity, const components::Light *_lightComp,
          const components::Name *_nameComp,
          const components::ParentEntity *_parentComp,
          const components::Pose *_poseComp) -> bool
      {
        auto lightMsg = std::make_shared<msgs::Light>();
        lightMsg->CopyFrom(convert<msgs::Light>(_lightComp->Data()));
        lightMsg->set_id(_entity);
        lightMsg->set_parent_id(_parentComp->Data());
        lightMsg->set_name(_nameComp->Data());
        lightMsg->mutable_pose()->CopyFrom(msgs::Convert(_poseComp->Data()));

        // Add to graph
        newGraph.AddVertex(_nameComp->Data(), lightMsg, _entity);
        newGraph.AddEdge({_parentComp->Data(), _entity}, true);
        newEntity = true;
        return true;
      });
  IGN_PROFILE_END();
  IGN_PROFILE_BEGIN("SceneGraphAddEntities::6");



  // Update the whole scene graph from the new graph
  if (newEntity)
  {
    std::cout << "HERE\n";
    std::lock_guard<std::mutex> lock(this->graphMutex);
    for (const auto &[id, vert] : newGraph.Vertices())
    {
      if (!this->sceneGraph.VertexFromId(id).Valid())
        this->sceneGraph.AddVertex(vert.get().Name(), vert.get().Data(), id);
    }
    for (const auto &[id, edge] : newGraph.Edges())
    {
      if (!this->sceneGraph.EdgeFromId(id).Valid())
        this->sceneGraph.AddEdge(edge.get().Vertices(), edge.get().Data());
    }
  }

  if (newEntity)
  {
    // Only offer scene services once the message has been populated at least
    // once
    if (!this->node)
      this->SetupTransport(this->worldName);

    msgs::Scene sceneMsg;

    AddModels(&sceneMsg, this->worldEntity, newGraph);

    // Add lights
    AddLights(&sceneMsg, this->worldEntity, newGraph);
    this->scenePub.Publish(sceneMsg);
  }
  IGN_PROFILE_END();
}

//////////////////////////////////////////////////
void SceneBroadcasterPrivate::SceneGraphRemoveEntities(
    const EntityComponentManager &_manager)
{
  std::lock_guard<std::mutex> lock(this->graphMutex);
  // Handle Removed Entities
  std::vector<Entity> removedEntities;

  // Scene a deleted model deletes all its child entities, we don't have to
  // handle links. We assume here that links are not deleted by themselves.
  // TODO(anyone) Handle case where other entities can be deleted without the
  // parent model being deleted.
  // Models
  _manager.EachRemoved<components::Model>(
      [&](const Entity &_entity, const components::Model *) -> bool
      {
        removedEntities.push_back(_entity);
        // Remove from graph
        RemoveFromGraph(_entity, this->sceneGraph);
        return true;
      });

  // Lights
  _manager.EachRemoved<components::Light>(
      [&](const Entity &_entity, const components::Light *) -> bool
      {
        removedEntities.push_back(_entity);
        // Remove from graph
        RemoveFromGraph(_entity, this->sceneGraph);
        return true;
      });

  if (!removedEntities.empty())
  {
    // Send the list of deleted entities
    msgs::UInt32_V deletionMsg;

    for (const auto &entity : removedEntities)
    {
      deletionMsg.mutable_data()->Add(entity);
    }
    this->deletionPub.Publish(deletionMsg);
  }
}

//////////////////////////////////////////////////
/// \tparam T Either a msgs::Scene or msgs::Model
template<typename T>
void SceneBroadcasterPrivate::AddModels(T *_msg, const Entity _entity,
                                        const SceneGraphType &_graph)
{
  for (const auto &vertex : _graph.AdjacentsFrom(_entity))
  {
    auto modelMsg = std::dynamic_pointer_cast<msgs::Model>(
        vertex.second.get().Data());
    if (!modelMsg)
      continue;

    auto msgOut = _msg->add_model();
    msgOut->CopyFrom(*modelMsg);

    // Nested models
    AddModels(msgOut, vertex.first, _graph);

    // Links
    AddLinks(msgOut, vertex.first, _graph);
  }
}

//////////////////////////////////////////////////
template<typename T>
void SceneBroadcasterPrivate::AddLights(T *_msg, const Entity _entity,
                                        const SceneGraphType &_graph)
{
  if (!_msg)
    return;

  for (const auto &vertex : _graph.AdjacentsFrom(_entity))
  {
    auto lightMsg = std::dynamic_pointer_cast<msgs::Light>(
        vertex.second.get().Data());
    if (!lightMsg)
      continue;

    _msg->add_light()->CopyFrom(*lightMsg);
  }
}

//////////////////////////////////////////////////
void SceneBroadcasterPrivate::AddVisuals(msgs::Link *_msg, const Entity _entity,
                                         const SceneGraphType &_graph)
{
  if (!_msg)
    return;

  for (const auto &vertex : _graph.AdjacentsFrom(_entity))
  {
    auto visualMsg = std::dynamic_pointer_cast<msgs::Visual>(
        vertex.second.get().Data());
    if (!visualMsg)
      continue;

    _msg->add_visual()->CopyFrom(*visualMsg);
  }
}

//////////////////////////////////////////////////
void SceneBroadcasterPrivate::AddLinks(msgs::Model *_msg, const Entity _entity,
                                       const SceneGraphType &_graph)
{
  if (!_msg)
    return;

  for (const auto &vertex : _graph.AdjacentsFrom(_entity))
  {
    auto linkMsg = std::dynamic_pointer_cast<msgs::Link>(
        vertex.second.get().Data());
    if (!linkMsg)
      continue;

    auto msgOut = _msg->add_link();
    msgOut->CopyFrom(*linkMsg);

    // Visuals
    AddVisuals(msgOut, vertex.second.get().Id(), _graph);

    // Lights
    AddLights(msgOut, vertex.second.get().Id(), _graph);
  }
}

//////////////////////////////////////////////////
void SceneBroadcasterPrivate::RemoveFromGraph(const Entity _entity,
                                              SceneGraphType &_graph)
{
  for (const auto &vertex : _graph.AdjacentsFrom(_entity))
  {
    RemoveFromGraph(vertex.first, _graph);
  }
  _graph.RemoveVertex(_entity);
}


IGNITION_ADD_PLUGIN(SceneBroadcaster,
                    ignition::gazebo::System,
                    SceneBroadcaster::ISystemConfigure,
                    SceneBroadcaster::ISystemPostUpdate)

// Add plugin alias so that we can refer to the plugin without the version
// namespace
IGNITION_ADD_PLUGIN_ALIAS(SceneBroadcaster,
                          "ignition::gazebo::systems::SceneBroadcaster")<|MERGE_RESOLUTION|>--- conflicted
+++ resolved
@@ -123,12 +123,9 @@
   public: static void RemoveFromGraph(const Entity _entity,
                                       SceneGraphType &_graph);
 
-<<<<<<< HEAD
-=======
   /// \brief Create and send out pose updates.
   /// \param[in] _info The update information
   /// \param[in] _manager The entity component manager
->>>>>>> b46ce062
   public: void PoseUpdate(const UpdateInfo &_info,
     const EntityComponentManager &_manager);
 
@@ -227,13 +224,9 @@
 }
 
 //////////////////////////////////////////////////
-void SceneBroadcasterPrivate::PoseUpdate(const UpdateInfo &_info,
+void SceneBroadcaster::PostUpdate(const UpdateInfo &_info,
     const EntityComponentManager &_manager)
 {
-<<<<<<< HEAD
-  IGN_PROFILE("SceneBroadcast::PoseUpdate");
-
-=======
   IGN_PROFILE("SceneBroadcaster::PostUpdate");
   // Update scene graph with added entities before populating pose message
   if (_manager.HasNewEntities())
@@ -252,9 +245,6 @@
   // call SceneGraphRemoveEntities at the end of this update cycle so that
   // removed entities are removed from the scene graph for the next update cycle
   this->dataPtr->SceneGraphRemoveEntities(_manager);
-
-  // Whether the state service has been requested
-  auto shouldServe = !this->dataPtr->stepMsg.has_state();
 
   // Publish state only if there are subscribers and
   // * throttle rate to 60 Hz
@@ -268,27 +258,31 @@
        this->dataPtr->statePublishPeriod;
   auto shouldPublish = this->dataPtr->statePub.HasConnections() &&
        (changeEvent || itsPubTime);
-  if (shouldServe || shouldPublish)
+
+  if (this->dataPtr->stateServiceRequest || shouldPublish)
   {
     msgs::SerializedStep stepMsg;
     set(stepMsg.mutable_stats(), _info);
 
     // Publish full state if there are change events
-    if (changeEvent || shouldServe)
+    if (changeEvent || this->dataPtr->stateServiceRequest)
     {
-      stepMsg.mutable_state()->CopyFrom(_manager.State());
+      this->dataPtr->stepMsg.mutable_state()->CopyFrom(_manager.State());
     }
     // Otherwise publish just selected components
-    else
+    else if (shouldPublish)
     {
-      stepMsg.mutable_state()->CopyFrom(_manager.State({},
-          {components::Pose::typeId}));
+      IGN_PROFILE_BEGIN("SceneBroadcast::1");
+      _manager.State(*this->dataPtr->stepMsg.mutable_state(),
+          {}, {components::Pose::typeId});
+      IGN_PROFILE_END();
     }
 
+      IGN_PROFILE_BEGIN("SceneBroadcast::2");
     // Full state on demand
-    if (shouldServe)
+    if (this->dataPtr->stateServiceRequest)
     {
-      this->dataPtr->stepMsg = stepMsg;
+      this->dataPtr->stateServiceRequest = false;
       this->dataPtr->stateCv.notify_all();
     }
 
@@ -297,9 +291,10 @@
     // changed components
     if (shouldPublish)
     {
-      this->dataPtr->statePub.Publish(stepMsg);
+      this->dataPtr->statePub.Publish(this->dataPtr->stepMsg);
       this->dataPtr->lastStatePubTime = now;
     }
+      IGN_PROFILE_END();
   }
 }
 
@@ -309,7 +304,6 @@
 {
   IGN_PROFILE("SceneBroadcast::PoseUpdate");
 
->>>>>>> b46ce062
   msgs::Pose_V poseMsg, dyPoseMsg;
   bool dyPoseConnections = this->dyPosePub.HasConnections();
   bool poseConnections = this->posePub.HasConnections();
@@ -388,21 +382,17 @@
   {
     poseMsg.mutable_header()->mutable_stamp()->CopyFrom(
         convert<msgs::Time>(_info.simTime));
-<<<<<<< HEAD
 
     _manager.Each<components::Visual, components::Name, components::Pose>(
       [&](const Entity &_entity, const components::Visual *,
           const components::Name *_nameComp,
           const components::Pose *_poseComp) -> bool
       {
-        if (_poseComp->Changed())
-        {
-          // Add to pose msg
-          auto pose = poseMsg.add_pose();
-          msgs::Set(pose, _poseComp->Data());
-          pose->set_name(_nameComp->Data());
-          pose->set_id(_entity);
-        }
+        // Add to pose msg
+        auto pose = poseMsg.add_pose();
+        msgs::Set(pose, _poseComp->Data());
+        pose->set_name(_nameComp->Data());
+        pose->set_id(_entity);
         return true;
       });
 
@@ -423,127 +413,6 @@
     this->posePub.Publish(poseMsg);
   }
 }
-
-//////////////////////////////////////////////////
-void SceneBroadcaster::PostUpdate(const UpdateInfo &_info,
-    const EntityComponentManager &_manager)
-{
-  IGN_PROFILE("SceneBroadcaster::PostUpdate");
-  // Update scene graph with added entities before populating pose message
-  if (_manager.HasNewEntities())
-    this->dataPtr->SceneGraphAddEntities(_manager);
-
-  // Populate pose message
-  // TODO(louise) Get <scene> from SDF
-
-  // Create and send pose update if transport connections exist.
-  if (this->dataPtr->dyPosePub.HasConnections() ||
-      this->dataPtr->posePub.HasConnections())
-  {
-    this->dataPtr->PoseUpdate(_info, _manager);
-  }
-
-  // call SceneGraphRemoveEntities at the end of this update cycle so that
-  // removed entities are removed from the scene graph for the next update cycle
-  this->dataPtr->SceneGraphRemoveEntities(_manager);
-
-  // Publish state only if there are subscribers and
-  // * throttle rate to 60 Hz
-  // * also publish off-rate if there are change events (new / erased entities)
-  // Throttle here instead of using transport::AdvertiseMessageOptions so that
-  // we can skip the ECM serialization
-  auto now = std::chrono::system_clock::now();
-  bool changeEvent = _manager.HasEntitiesMarkedForRemoval() ||
-        _manager.HasNewEntities();
-  bool itsPubTime = now - this->dataPtr->lastStatePubTime >
-       this->dataPtr->statePublishPeriod;
-  auto shouldPublish = this->dataPtr->statePub.HasConnections() &&
-       (changeEvent || itsPubTime);
-
-  if (this->dataPtr->stateServiceRequest || shouldPublish)
-  {
-    // Set the world statistics.
-    msgs::WorldStatistics *stats = this->dataPtr->stepMsg.mutable_stats();
-    std::pair<int64_t, int64_t> secNsec =
-      ignition::math::durationToSecNsec(_info.simTime);
-    stats->mutable_sim_time()->set_sec(secNsec.first);
-    stats->mutable_sim_time()->set_nsec(secNsec.second);
-
-    secNsec = ignition::math::durationToSecNsec(_info.realTime);
-    stats->mutable_real_time()->set_sec(secNsec.first);
-    stats->mutable_real_time()->set_nsec(secNsec.second);
-
-    secNsec = ignition::math::durationToSecNsec(_info.dt);
-    stats->mutable_step_size()->set_sec(secNsec.first);
-    stats->mutable_step_size()->set_nsec(secNsec.second);
-
-    stats->set_iterations(_info.iterations);
-    stats->set_paused(_info.paused);
-
-    // Publish full state if there are change events
-    if (changeEvent || this->dataPtr->stateServiceRequest)
-    {
-      this->dataPtr->stepMsg.mutable_state()->CopyFrom(_manager.State());
-    }
-    // Otherwise publish just selected components
-    else if (shouldPublish)
-    {
-      IGN_PROFILE_BEGIN("SceneBroadcast::1");
-      _manager.State(*this->dataPtr->stepMsg.mutable_state(),
-          {}, {components::Pose::typeId});
-      IGN_PROFILE_END();
-    }
-
-      IGN_PROFILE_BEGIN("SceneBroadcast::2");
-    // Full state on demand
-    if (this->dataPtr->stateServiceRequest)
-    {
-      this->dataPtr->stateServiceRequest = false;
-      this->dataPtr->stateCv.notify_all();
-    }
-
-    // Poses periodically + change events
-    // TODO(louise) Send changed state periodically instead, once it reflects
-    // changed components
-    if (shouldPublish)
-    {
-      this->dataPtr->statePub.Publish(this->dataPtr->stepMsg);
-      this->dataPtr->lastStatePubTime = now;
-    }
-      IGN_PROFILE_END();
-=======
-
-    _manager.Each<components::Visual, components::Name, components::Pose>(
-      [&](const Entity &_entity, const components::Visual *,
-          const components::Name *_nameComp,
-          const components::Pose *_poseComp) -> bool
-      {
-        // Add to pose msg
-        auto pose = poseMsg.add_pose();
-        msgs::Set(pose, _poseComp->Data());
-        pose->set_name(_nameComp->Data());
-        pose->set_id(_entity);
-        return true;
-      });
-
-    // Lights
-    _manager.Each<components::Light, components::Name, components::Pose>(
-        [&](const Entity &_entity, const components::Light *,
-            const components::Name *_nameComp,
-            const components::Pose *_poseComp) -> bool
-        {
-          // Add to pose msg
-          auto pose = poseMsg.add_pose();
-          msgs::Set(pose, _poseComp->Data());
-          pose->set_name(_nameComp->Data());
-          pose->set_id(_entity);
-          return true;
-        });
-
-    this->posePub.Publish(poseMsg);
->>>>>>> b46ce062
-  }
-}
 //////////////////////////////////////////////////
 void SceneBroadcasterPrivate::SetupTransport(const std::string &_worldName)
 {
@@ -686,8 +555,6 @@
 void SceneBroadcasterPrivate::SceneGraphAddEntities(
     const EntityComponentManager &_manager)
 {
-  IGN_PROFILE_BEGIN("SceneGraphAddEntities::0");
-
   bool newEntity{false};
 
   // Populate a graph with latest information from all entities
@@ -698,9 +565,6 @@
   auto worldVertex = this->sceneGraph.VertexFromId(this->worldEntity);
   newGraph.AddVertex(worldVertex.Name(), worldVertex.Data(), worldVertex.Id());
 
-  IGN_PROFILE_END();
-  IGN_PROFILE_BEGIN("SceneGraphAddEntities::1");
-
   // Worlds: check this in case we're loading a world without models
   _manager.EachNew<components::World>(
       [&](const Entity &, const components::World *) -> bool
@@ -708,9 +572,6 @@
         newEntity = true;
         return false;
       });
-  IGN_PROFILE_END();
-  IGN_PROFILE_BEGIN("SceneGraphAddEntities::2");
-
 
   // Models
   _manager.EachNew<components::Model, components::Name,
@@ -732,9 +593,6 @@
         newEntity = true;
         return true;
       });
-  IGN_PROFILE_END();
-  IGN_PROFILE_BEGIN("SceneGraphAddEntities::3");
-
 
   // Links
   _manager.EachNew<components::Link, components::Name, components::ParentEntity,
@@ -756,9 +614,6 @@
         newEntity = true;
         return true;
       });
-  IGN_PROFILE_END();
-  IGN_PROFILE_BEGIN("SceneGraphAddEntities::4");
-
 
   // Visuals
   _manager.EachNew<components::Visual, components::Name,
@@ -797,9 +652,6 @@
         newEntity = true;
         return true;
       });
-  IGN_PROFILE_END();
-  IGN_PROFILE_BEGIN("SceneGraphAddEntities::5");
-
 
   // Lights
   _manager.EachNew<components::Light, components::Name,
@@ -822,15 +674,10 @@
         newEntity = true;
         return true;
       });
-  IGN_PROFILE_END();
-  IGN_PROFILE_BEGIN("SceneGraphAddEntities::6");
-
 
 
   // Update the whole scene graph from the new graph
-  if (newEntity)
-  {
-    std::cout << "HERE\n";
+  {
     std::lock_guard<std::mutex> lock(this->graphMutex);
     for (const auto &[id, vert] : newGraph.Vertices())
     {
@@ -859,7 +706,6 @@
     AddLights(&sceneMsg, this->worldEntity, newGraph);
     this->scenePub.Publish(sceneMsg);
   }
-  IGN_PROFILE_END();
 }
 
 //////////////////////////////////////////////////
