/*
 * Copyright (C) 2018 Open Source Robotics Foundation
 *
 * Licensed under the Apache License, Version 2.0 (the "License");
 * you may not use this file except in compliance with the License.
 * You may obtain a copy of the License at
 *
 *     http://www.apache.org/licenses/LICENSE-2.0
 *
 * Unless required by applicable law or agreed to in writing, software
 * distributed under the License is distributed on an "AS IS" BASIS,
 * WITHOUT WARRANTIES OR CONDITIONS OF ANY KIND, either express or implied.
 * See the License for the specific language governing permissions and
 * limitations under the License.
 *
 */

#include <ignition/msgs/contact.pb.h>
#include <ignition/msgs/contacts.pb.h>
#include <ignition/msgs/entity.pb.h>
#include <ignition/msgs/Utility.hh>

#include <iostream>
#include <deque>
#include <unordered_map>

#include <ignition/common/Profiler.hh>
#include <ignition/common/MeshManager.hh>
#include <ignition/math/eigen3/Conversions.hh>
#include <ignition/physics/FeatureList.hh>
#include <ignition/physics/FeaturePolicy.hh>
#include <ignition/physics/RelativeQuantity.hh>
#include <ignition/physics/RequestEngine.hh>
#include <ignition/plugin/Loader.hh>
#include <ignition/plugin/PluginPtr.hh>
#include <ignition/plugin/Register.hh>

// Features
#include <ignition/physics/BoxShape.hh>
#include <ignition/physics/CylinderShape.hh>
#include <ignition/physics/ForwardStep.hh>
#include <ignition/physics/FrameSemantics.hh>
#include <ignition/physics/FreeGroup.hh>
#include <ignition/physics/GetContacts.hh>
#include <ignition/physics/GetEntities.hh>
#include <ignition/physics/Joint.hh>
#include <ignition/physics/Link.hh>
#include <ignition/physics/RemoveEntities.hh>
#include <ignition/physics/Shape.hh>
#include <ignition/physics/SphereShape.hh>
#include <ignition/physics/mesh/MeshShape.hh>
#include <ignition/physics/sdf/ConstructCollision.hh>
#include <ignition/physics/sdf/ConstructJoint.hh>
#include <ignition/physics/sdf/ConstructLink.hh>
#include <ignition/physics/sdf/ConstructModel.hh>
#include <ignition/physics/sdf/ConstructVisual.hh>
#include <ignition/physics/sdf/ConstructWorld.hh>

// SDF
#include <sdf/Collision.hh>
#include <sdf/Joint.hh>
#include <sdf/Link.hh>
#include <sdf/Mesh.hh>
#include <sdf/Model.hh>
#include <sdf/Visual.hh>
#include <sdf/World.hh>

#include "ignition/gazebo/EntityComponentManager.hh"
#include "ignition/gazebo/Util.hh"

// Components
#include "ignition/gazebo/components/AngularAcceleration.hh"
#include "ignition/gazebo/components/AngularVelocity.hh"
#include "ignition/gazebo/components/BatterySoC.hh"
#include "ignition/gazebo/components/CanonicalLink.hh"
#include "ignition/gazebo/components/ChildLinkName.hh"
#include "ignition/gazebo/components/Collision.hh"
#include "ignition/gazebo/components/ContactSensorData.hh"
#include "ignition/gazebo/components/Geometry.hh"
#include "ignition/gazebo/components/Gravity.hh"
#include "ignition/gazebo/components/Inertial.hh"
#include "ignition/gazebo/components/Joint.hh"
#include "ignition/gazebo/components/JointAxis.hh"
#include "ignition/gazebo/components/JointPosition.hh"
#include "ignition/gazebo/components/JointType.hh"
#include "ignition/gazebo/components/JointVelocity.hh"
#include "ignition/gazebo/components/JointVelocityCmd.hh"
#include "ignition/gazebo/components/LinearAcceleration.hh"
#include "ignition/gazebo/components/LinearVelocity.hh"
#include "ignition/gazebo/components/Link.hh"
#include "ignition/gazebo/components/Model.hh"
#include "ignition/gazebo/components/Name.hh"
#include "ignition/gazebo/components/ParentEntity.hh"
#include "ignition/gazebo/components/ParentLinkName.hh"
#include "ignition/gazebo/components/ExternalWorldWrenchCmd.hh"
#include "ignition/gazebo/components/JointForceCmd.hh"
#include "ignition/gazebo/components/Pose.hh"
#include "ignition/gazebo/components/PoseCmd.hh"
#include "ignition/gazebo/components/Static.hh"
#include "ignition/gazebo/components/ThreadPitch.hh"
#include "ignition/gazebo/components/Visual.hh"
#include "ignition/gazebo/components/World.hh"

#include "Physics.hh"

using namespace ignition;
using namespace ignition::gazebo::systems;
namespace components = ignition::gazebo::components;


// Private data class.
class ignition::gazebo::systems::PhysicsPrivate
{
  public: struct MinimumFeatureList : ignition::physics::FeatureList<
          // FreeGroup
          ignition::physics::FindFreeGroupFeature,
          ignition::physics::SetFreeGroupWorldPose,
          ignition::physics::FreeGroupFrameSemantics,
          ignition::physics::LinkFrameSemantics,
          ignition::physics::AddLinkExternalForceTorque,
          ignition::physics::ForwardStep,
          ignition::physics::GetEntities,
          ignition::physics::GetContactsFromLastStepFeature,
          ignition::physics::RemoveEntities,
          ignition::physics::mesh::AttachMeshShapeFeature,
          ignition::physics::GetBasicJointProperties,
          ignition::physics::GetBasicJointState,
          ignition::physics::SetBasicJointState,
          ignition::physics::SetJointVelocityCommandFeature,
          ignition::physics::sdf::ConstructSdfCollision,
          ignition::physics::sdf::ConstructSdfJoint,
          ignition::physics::sdf::ConstructSdfLink,
          ignition::physics::sdf::ConstructSdfModel,
          ignition::physics::sdf::ConstructSdfVisual,
          ignition::physics::sdf::ConstructSdfWorld
<<<<<<< HEAD
          > {  };
=======
          >{};
>>>>>>> 253d77f0


  public: using EnginePtrType = ignition::physics::EnginePtr<
            ignition::physics::FeaturePolicy3d, MinimumFeatureList>;

  public: using WorldType = ignition::physics::World<
            ignition::physics::FeaturePolicy3d, MinimumFeatureList>;

  public: using WorldPtrType = ignition::physics::WorldPtr<
            ignition::physics::FeaturePolicy3d, MinimumFeatureList>;

  public: using ModelPtrType = ignition::physics::ModelPtr<
            ignition::physics::FeaturePolicy3d, MinimumFeatureList>;

  public: using LinkPtrType = ignition::physics::LinkPtr<
            ignition::physics::FeaturePolicy3d, MinimumFeatureList>;

  public: using ShapePtrType = ignition::physics::ShapePtr<
            ignition::physics::FeaturePolicy3d, MinimumFeatureList>;

  public: using JointPtrType = ignition::physics::JointPtr<
            ignition::physics::FeaturePolicy3d, MinimumFeatureList>;

  public: using FreeGroupPtrType = ignition::physics::FreeGroupPtr<
            ignition::physics::FeaturePolicy3d, MinimumFeatureList>;

  /// \brief Create physics entities
  /// \param[in] _ecm Constant reference to ECM.
  public: void CreatePhysicsEntities(const EntityComponentManager &_ecm);

  /// \brief Remove physics entities if they are removed from the ECM
  /// \param[in] _ecm Constant reference to ECM.
  public: void RemovePhysicsEntities(const EntityComponentManager &_ecm);

  /// \brief Update physics from components
  /// \param[in] _ecm Constant reference to ECM.
  public: void UpdatePhysics(EntityComponentManager &_ecm);

  /// \brief Step the simulationrfor each world
  /// \param[in] _dt Duration
  public: void Step(const std::chrono::steady_clock::duration &_dt);

  /// \brief Update components from physics simulation
  /// \param[in] _ecm Mutable reference to ECM.
  public: void UpdateSim(EntityComponentManager &_ecm) const;

  /// \brief Update collision components from physics simulation
  /// \param[in] _ecm Mutable reference to ECM.
  public: void UpdateCollisions(EntityComponentManager &_ecm) const;

  /// \brief FrameData relative to world at a given offset pose
  /// \param[in] _link ign-physics link
  /// \param[in] _pose Offset pose in which to compute the frame data
  /// \returns FrameData at the given offset pose
  public: physics::FrameData3d LinkFrameDataAtOffset(
      const LinkPtrType &_link, const math::Pose3d &_pose) const;

  /// \brief A map between world entity ids in the ECM to World Entities in
  /// ign-physics.
  public: std::unordered_map<Entity, WorldPtrType> entityWorldMap;

  /// \brief A map between model entity ids in the ECM to Model Entities in
  /// ign-physics.
  public: std::unordered_map<Entity, ModelPtrType> entityModelMap;

  /// \brief A map between link entity ids in the ECM to Link Entities in
  /// ign-physics.
  public: std::unordered_map<Entity, LinkPtrType> entityLinkMap;

  /// \brief Reverse of entityLinkMap. This is used for finding the Entity
  /// associated with a physics Link
  public: std::unordered_map<LinkPtrType, Entity> linkEntityMap;

  /// \brief A map between collision entity ids in the ECM to Shape Entities in
  /// ign-physics.
  public: std::unordered_map<Entity, ShapePtrType> entityCollisionMap;

  /// \brief A map between shape entities in ign-physics to collision entities
  /// in the ECM. This is the reverse map of entityCollisionMap.
  public: std::unordered_map<ShapePtrType, Entity> collisionEntityMap;

  /// \brief A map between joint entity ids in the ECM to Joint Entities in
  /// ign-physics
  public: std::unordered_map<Entity, JointPtrType> entityJointMap;

  /// \brief A map between model entity ids in the ECM to whether its battery
  /// has drained.
  public: std::unordered_map<Entity, bool> entityOffMap;

  /// \brief used to store whether physics objects have been created.
  public: bool initialized = false;

  /// \brief Pointer to the underlying ign-physics Engine entity.
  public: EnginePtrType engine = nullptr;

  /// \brief Vector3d equality comparison function.
  public: std::function<bool(const math::Vector3d &, const math::Vector3d &)>
          vec3Eql { [](const math::Vector3d &_a, const math::Vector3d &_b)
                    {
                      return _a.Equal(_b, 1e-6);
                    }};

  /// \brief Pose3d equality comparison function.
  public: std::function<bool(const math::Pose3d &, const math::Pose3d &)>
          pose3Eql { [](const math::Pose3d &_a, const math::Pose3d &_b)
                     {
                       return _a.Pos().Equal(_b.Pos(), 1e-6) &&
                         math::equal(_a.Rot().X(), _b.Rot().X(), 1e-6) &&
                         math::equal(_a.Rot().Y(), _b.Rot().Y(), 1e-6) &&
                         math::equal(_a.Rot().Z(), _b.Rot().Z(), 1e-6) &&
                         math::equal(_a.Rot().W(), _b.Rot().W(), 1e-6);
                     }};
};

//////////////////////////////////////////////////
Physics::Physics() : System(), dataPtr(std::make_unique<PhysicsPrivate>())
{
  ignition::plugin::Loader pl;
  // dartsim_plugin_LIB is defined by cmake
  std::unordered_set<std::string> plugins = pl.LoadLib(dartsim_plugin_LIB);
  if (!plugins.empty())
  {
    const std::string className = "ignition::physics::dartsim::Plugin";
    ignition::plugin::PluginPtr plugin = pl.Instantiate(className);

    if (plugin)
    {
      this->dataPtr->engine = ignition::physics::RequestEngine<
        ignition::physics::FeaturePolicy3d,
        PhysicsPrivate::MinimumFeatureList>::From(plugin);
    }
    else
    {
      ignerr << "Unable to instantiate " << className << ".\n";
    }
  }
  else
  {
    ignerr << "Unable to load the " << dartsim_plugin_LIB << " library.\n";
    return;
  }
}

//////////////////////////////////////////////////
Physics::~Physics() = default;

//////////////////////////////////////////////////
void Physics::Update(const UpdateInfo &_info, EntityComponentManager &_ecm)
{
  IGN_PROFILE("Physics::Update");

  // \TODO(anyone) Support rewind
  if (_info.dt < std::chrono::steady_clock::duration::zero())
  {
    ignwarn << "Detected jump back in time ["
        << std::chrono::duration_cast<std::chrono::seconds>(_info.dt).count()
        << "s]. System may not work properly." << std::endl;
  }

  if (this->dataPtr->engine)
  {
    this->dataPtr->CreatePhysicsEntities(_ecm);
    // Only step if not paused.
    if (!_info.paused)
    {
      this->dataPtr->UpdatePhysics(_ecm);
      this->dataPtr->Step(_info.dt);
      this->dataPtr->UpdateSim(_ecm);
    }

    // Entities scheduled to be removed should be removed from physics after the
    // simulation step. Otherwise, since the to-be-removed entity still shows up
    // in the ECM::Each the UpdatePhysics and UpdateSim calls will have an error
    this->dataPtr->RemovePhysicsEntities(_ecm);
  }
}

//////////////////////////////////////////////////
void PhysicsPrivate::CreatePhysicsEntities(const EntityComponentManager &_ecm)
{
  // Get all the new worlds
  _ecm.EachNew<components::World, components::Name, components::Gravity>(
      [&](const Entity &_entity,
        const components::World * /* _world */,
        const components::Name *_name,
        const components::Gravity *_gravity)->bool
      {
        // Check if world already exists
        if (this->entityWorldMap.find(_entity) != this->entityWorldMap.end())
        {
          ignwarn << "World entity [" << _entity
                  << "] marked as new, but it's already on the map."
                  << std::endl;
          return true;
        }

        sdf::World world;
        world.SetName(_name->Data());
        world.SetGravity(_gravity->Data());
        auto worldPtrPhys = this->engine->ConstructWorld(world);
        this->entityWorldMap.insert(std::make_pair(_entity, worldPtrPhys));

        return true;
      });

  _ecm.EachNew<components::Model, components::Name, components::Pose,
            components::ParentEntity>(
      [&](const Entity &_entity,
          const components::Model *,
          const components::Name *_name,
          const components::Pose *_pose,
          const components::ParentEntity *_parent)->bool
      {
        // Check if model already exists
        if (this->entityModelMap.find(_entity) != this->entityModelMap.end())
        {
          ignwarn << "Model entity [" << _entity
                  << "] marked as new, but it's already on the map."
                  << std::endl;
          return true;
        }

        // TODO(anyone) Don't load models unless they have collisions

        // Check if parent world exists
        // TODO(louise): Support nested models, see
        // https://bitbucket.org/ignitionrobotics/ign-physics/issues/10
        if (this->entityWorldMap.find(_parent->Data())
            == this->entityWorldMap.end())
        {
          ignwarn << "Model's parent entity [" << _parent->Data()
                  << "] not found on world map." << std::endl;
          return true;
        }
        auto worldPtrPhys = this->entityWorldMap.at(_parent->Data());

        sdf::Model model;
        model.SetName(_name->Data());
        model.SetRawPose(_pose->Data());

        auto staticComp = _ecm.Component<components::Static>(_entity);
        if (staticComp && staticComp->Data())
        {
          model.SetStatic(staticComp->Data());
        }

        auto modelPtrPhys = worldPtrPhys->ConstructModel(model);
        this->entityModelMap.insert(std::make_pair(_entity, modelPtrPhys));

        return true;
      });

  _ecm.EachNew<components::Link, components::Name, components::Pose,
            components::ParentEntity>(
      [&](const Entity &_entity,
        const components::Link * /* _link */,
        const components::Name *_name,
        const components::Pose *_pose,
        const components::ParentEntity *_parent)->bool
      {
        // Check if link already exists
        if (this->entityLinkMap.find(_entity) != this->entityLinkMap.end())
        {
          ignwarn << "Link entity [" << _entity
                  << "] marked as new, but it's already on the map."
                  << std::endl;
          return true;
        }

        // TODO(anyone) Don't load links unless they have collisions

        // Check if parent model exists
        if (this->entityModelMap.find(_parent->Data())
            == this->entityModelMap.end())
        {
          ignwarn << "Link's parent entity [" << _parent->Data()
                  << "] not found on model map." << std::endl;
          return true;
        }
        auto modelPtrPhys = this->entityModelMap.at(_parent->Data());

        sdf::Link link;
        link.SetName(_name->Data());
        link.SetRawPose(_pose->Data());

        // get link inertial
        auto inertial = _ecm.Component<components::Inertial>(_entity);
        if (inertial)
        {
          link.SetInertial(inertial->Data());
        }

        auto linkPtrPhys = modelPtrPhys->ConstructLink(link);
        this->entityLinkMap.insert(std::make_pair(_entity, linkPtrPhys));
        this->linkEntityMap.insert(std::make_pair(linkPtrPhys, _entity));

        return true;
      });

  // We don't need to add visuals to the physics engine.

  // collisions
  _ecm.EachNew<components::Collision, components::Name, components::Pose,
            components::Geometry, components::CollisionElement,
            components::ParentEntity>(
      [&](const Entity &  _entity,
          const components::Collision *,
          const components::Name *_name,
          const components::Pose *_pose,
          const components::Geometry *_geom,
          const components::CollisionElement *_collElement,
          const components::ParentEntity *_parent) -> bool
      {
        if (this->entityCollisionMap.find(_entity) !=
            this->entityCollisionMap.end())
        {
           ignwarn << "Collision entity [" << _entity
                   << "] marked as new, but it's already on the map."
                   << std::endl;
          return true;
        }

        // Check if parent link exists
        if (this->entityLinkMap.find(_parent->Data())
            == this->entityLinkMap.end())
        {
          ignwarn << "Collision's parent entity [" << _parent->Data()
                  << "] not found on link map." << std::endl;
          return true;
        }
        auto linkPtrPhys = this->entityLinkMap.at(_parent->Data());

        // Make a copy of the collision DOM so we can set its pose which has
        // been resolved and is now expressed w.r.t the parent link of the
        // collision.
        sdf::Collision collision = _collElement->Data();
        collision.SetRawPose(_pose->Data());
        collision.SetPoseRelativeTo("");

        ShapePtrType collisionPtrPhys;
        if (_geom->Data().Type() == sdf::GeometryType::MESH)
        {
          const sdf::Mesh *meshSdf = _geom->Data().MeshShape();
          if (nullptr == meshSdf)
          {
            ignwarn << "Mesh geometry for collision [" << _name->Data()
                    << "] missing mesh shape." << std::endl;
            return true;
          }

          auto &meshManager = *ignition::common::MeshManager::Instance();
          auto fullPath = asFullPath(meshSdf->Uri(), meshSdf->FilePath());
          auto *mesh = meshManager.Load(fullPath);
          if (nullptr == mesh)
          {
            ignwarn << "Failed to load mesh from [" << fullPath
                    << "]." << std::endl;
            return true;
          }

          collisionPtrPhys = linkPtrPhys->AttachMeshShape(_name->Data(), *mesh,
              ignition::math::eigen3::convert(_pose->Data()),
              ignition::math::eigen3::convert(meshSdf->Scale()));
        }
        else
        {
          collisionPtrPhys = linkPtrPhys->ConstructCollision(collision);
        }

        this->entityCollisionMap.insert(
            std::make_pair(_entity, collisionPtrPhys));
        this->collisionEntityMap.insert(
            std::make_pair(collisionPtrPhys, _entity));
        return true;
      });

  // joints
  _ecm.EachNew<components::Joint, components::Name, components::JointType,
               components::Pose, components::ThreadPitch,
               components::ParentEntity, components::ParentLinkName,
               components::ChildLinkName>(
      [&](const Entity &_entity,
          const components::Joint * /* _joint */,
          const components::Name *_name,
          const components::JointType *_jointType,
          const components::Pose *_pose,
          const components::ThreadPitch *_threadPitch,
          const components::ParentEntity *_parentModel,
          const components::ParentLinkName *_parentLinkName,
          const components::ChildLinkName *_childLinkName) -> bool
      {
        // Check if joint already exists
        if (this->entityJointMap.find(_entity) != this->entityJointMap.end())
        {
          ignwarn << "Joint entity [" << _entity
                  << "] marked as new, but it's already on the map."
                  << std::endl;
          return true;
        }

        // Check if parent model exists
        if (this->entityModelMap.find(_parentModel->Data())
            == this->entityModelMap.end())
        {
          ignwarn << "Joint's parent entity [" << _parentModel->Data()
                  << "] not found on model map." << std::endl;
          return true;
        }
        auto modelPtrPhys = this->entityModelMap.at(_parentModel->Data());

        sdf::Joint joint;
        joint.SetName(_name->Data());
        joint.SetType(_jointType->Data());
        joint.SetRawPose(_pose->Data());
        joint.SetThreadPitch(_threadPitch->Data());

        joint.SetParentLinkName(_parentLinkName->Data());
        joint.SetChildLinkName(_childLinkName->Data());

        auto jointAxis = _ecm.Component<components::JointAxis>(_entity);
        auto jointAxis2 = _ecm.Component<components::JointAxis2>(_entity);

        // Since we're making copies of the joint axes that were created using
        // `Model::Load`, frame semantics should work for resolving their xyz
        // axis
        if (jointAxis)
          joint.SetAxis(0, jointAxis->Data());
        if (jointAxis2)
          joint.SetAxis(1, jointAxis2->Data());

        // Use the parent link's parent model as the model of this joint
        auto jointPtrPhys = modelPtrPhys->ConstructJoint(joint);

        if (jointPtrPhys.Valid())
        {
          // Some joints may not be supported, so only add them to the map if
          // the physics entity is valid
          this->entityJointMap.insert(std::make_pair(_entity, jointPtrPhys));
        }
        return true;
      });

  _ecm.EachNew<components::BatterySoC>(
      [&](const Entity & _entity, const components::BatterySoC *)->bool
      {
        // Parent entity of battery is model entity
        this->entityOffMap.insert(std::make_pair(
          _ecm.ParentEntity(_entity), false));
        return true;
      });
}

//////////////////////////////////////////////////
void PhysicsPrivate::RemovePhysicsEntities(const EntityComponentManager &_ecm)
{
  // Assume the world will not be erased
  // Only removing models is supported by ign-physics right now so we only
  // remove links, joints and collisions if they are children of the removed
  // model.
  // We assume the links, joints and collisions will be removed from the
  // physics engine when the containing model gets removed so, here, we only
  // remove the entities from the gazebo entity->physics entity map.
  _ecm.EachRemoved<components::Model>(
      [&](const Entity &_entity, const components::Model *
          /* _model */) -> bool
      {
        // Remove model if found
        auto modelIt = this->entityModelMap.find(_entity);
        if (modelIt != this->entityModelMap.end())
        {
          // Remove child links, collisions and joints first
          for (const auto &childLink :
               _ecm.ChildrenByComponents(_entity, components::Link()))
          {
            for (const auto &childCollision :
                 _ecm.ChildrenByComponents(childLink, components::Collision()))
            {
              auto collIt = this->entityCollisionMap.find(childCollision);
              if (collIt != this->entityCollisionMap.end())
              {
                this->collisionEntityMap.erase(collIt->second);
                this->entityCollisionMap.erase(collIt);
              }
            }
            // First erase the entry associated with this link from the
            // linkEntityMap which is the reverse of entityLinkMap
            auto linkPhysIt = this->entityLinkMap.find(childLink);
            if (linkPhysIt != this->entityLinkMap.end())
            {
              this->linkEntityMap.erase(linkPhysIt->second);
            }
            this->entityLinkMap.erase(childLink);
          }

          for (const auto &childJoint :
               _ecm.ChildrenByComponents(_entity, components::Joint()))
          {
            this->entityJointMap.erase(childJoint);
          }

          // Remove the model from the physics engine
          modelIt->second->Remove();
          this->entityModelMap.erase(_entity);
        }
        return true;
      });
}

//////////////////////////////////////////////////
void PhysicsPrivate::UpdatePhysics(EntityComponentManager &_ecm)
{
  IGN_PROFILE("PhysicsPrivate::UpdatePhysics");
  // Battery state
  _ecm.Each<components::BatterySoC>(
      [&](const Entity & _entity, const components::BatterySoC *_bat)
      {
        if (_bat->Data() <= 0)
          entityOffMap[_ecm.ParentEntity(_entity)] = true;
        else
          entityOffMap[_ecm.ParentEntity(_entity)] = false;
        return true;
      });

  // Handle joint state
  _ecm.Each<components::Joint, components::Name>(
      [&](const Entity &_entity, const components::Joint *,
          const components::Name *_name)
      {
        auto jointIt = this->entityJointMap.find(_entity);
        if (jointIt == this->entityJointMap.end())
          return true;

        // Model is out of battery
        if (this->entityOffMap[_ecm.ParentEntity(_entity)])
        {
          std::size_t nDofs = jointIt->second->GetDegreesOfFreedom();
          for (std::size_t i = 0; i < nDofs; ++i)
          {
            jointIt->second->SetForce(i, 0);
            // TODO(anyone): Only for diff drive, which does not use
            //   JointForceCmd. Remove when it does.
            jointIt->second->SetVelocityCommand(i, 0);
          }
          return true;
        }

        auto force = _ecm.Component<components::JointForceCmd>(_entity);
        if (force)
        {
          if (force->Data().size() != jointIt->second->GetDegreesOfFreedom())
          {
            ignwarn << "There is a mismatch in the degrees of freedom between "
                    << "Joint [" << _name->Data() << "(Entity=" << _entity
                    << ")] and its JointForceCmd component. The joint has "
                    << force->Data().size() << " while the component has "
                    << jointIt->second->GetDegreesOfFreedom() << ".\n";
          }
          std::size_t nDofs = std::min(force->Data().size(),
                                       jointIt->second->GetDegreesOfFreedom());
          for (std::size_t i = 0; i < nDofs; ++i)
          {
            jointIt->second->SetForce(i, force->Data()[i]);
          }
        }
        else
        {
          // Only set joint velocity if joint force is not set.
          auto velCmd = _ecm.Component<components::JointVelocityCmd>(_entity);
          if (velCmd)
          {
            if (velCmd->Data().size() != jointIt->second->GetDegreesOfFreedom())
            {
              ignwarn << "There is a mismatch in the degrees of freedom between"
                      << " Joint [" << _name->Data() << "(Entity=" << _entity
                      << ")] and its JointVelocityCmd component. The joint has "
                      << velCmd->Data().size() << " while the component has "
                      << jointIt->second->GetDegreesOfFreedom() << ".\n";
            }
            std::size_t nDofs = std::min(velCmd->Data().size(),
                jointIt->second->GetDegreesOfFreedom());
            for (std::size_t i = 0; i < nDofs; ++i)
            {
              jointIt->second->SetVelocityCommand(i, velCmd->Data()[i]);
            }
          }
        }

        return true;
      });

  // Link wrenches
  _ecm.Each<components::ExternalWorldWrenchCmd>(
      [&](const Entity &_entity,
          const components::ExternalWorldWrenchCmd *_wrenchComp)
      {
        auto linkIt = this->entityLinkMap.find(_entity);
        if (linkIt == this->entityLinkMap.end())
          return true;

        math::Vector3 force = msgs::Convert(_wrenchComp->Data().force());
        math::Vector3 torque = msgs::Convert(_wrenchComp->Data().torque());
        linkIt->second->AddExternalForce(math::eigen3::convert(force));
        linkIt->second->AddExternalTorque(math::eigen3::convert(torque));

        return true;
      });

  _ecm.Each<components::Model, components::WorldPoseCmd>(
      [&](const Entity &_entity, const components::Model *,
          const components::WorldPoseCmd *_poseCmd)
      {
        auto modelIt = this->entityModelMap.find(_entity);
        if (modelIt == this->entityModelMap.end())
          return true;

        // The canonical link as specified by sdformat is different from the
        // canonical link of the FreeGroup object

        // TODO(addisu) Store the free group instead of searching for it at
        // every iteration
        auto freeGroup = modelIt->second->FindFreeGroup();
        if (!freeGroup)
          return true;

        // Get canonical link offset
        auto linkEntityIt =
            this->linkEntityMap.find(freeGroup->CanonicalLink());
        if (linkEntityIt == this->linkEntityMap.end())
          return true;

        auto canonicalPoseComp =
            _ecm.Component<components::Pose>(linkEntityIt->second);

        freeGroup->SetWorldPose(math::eigen3::convert(_poseCmd->Data() *
                                canonicalPoseComp->Data()));

        // Process pose commands for static models here, as one-time changes
        const components::Static *staticComp =
          _ecm.Component<components::Static>(_entity);
        if (staticComp && staticComp->Data())
        {
          auto worldPoseComp = _ecm.Component<components::Pose>(_entity);
          if (worldPoseComp)
          {
            auto state = worldPoseComp->SetData(_poseCmd->Data() *
                  canonicalPoseComp->Data(), this->pose3Eql) ?
                ComponentState::OneTimeChange :
                ComponentState::NoChange;
            _ecm.SetChanged(_entity, components::Pose::typeId, state);
          }
        }

        return true;
      });

  // Clear pending commands
  // Note: Removing components from inside an Each call can be dangerous.
  // Instead, we collect all the entities that have the desired components and
  // remove the component from them afterward.
  std::vector<Entity> entitiesWorldCmd;
  _ecm.Each<components::WorldPoseCmd>(
      [&](const Entity &_entity, components::WorldPoseCmd*) -> bool
      {
        entitiesWorldCmd.push_back(_entity);
        return true;
      });

  for (const Entity &entity : entitiesWorldCmd)
  {
    _ecm.RemoveComponent<components::WorldPoseCmd>(entity);
  }
}

//////////////////////////////////////////////////
void PhysicsPrivate::Step(const std::chrono::steady_clock::duration &_dt)
{
  IGN_PROFILE("PhysicsPrivate::Step");
  ignition::physics::ForwardStep::Input input;
  ignition::physics::ForwardStep::State state;
  ignition::physics::ForwardStep::Output output;

  input.Get<std::chrono::steady_clock::duration>() = _dt;

  for (auto &world : this->entityWorldMap)
  {
    world.second->Step(output, state, input);
  }
}

//////////////////////////////////////////////////
void PhysicsPrivate::UpdateSim(EntityComponentManager &_ecm) const
{
  IGN_PROFILE("PhysicsPrivate::UpdateSim");

  // local pose
  _ecm.Each<components::Link, components::Pose, components::ParentEntity>(
      [&](const Entity &_entity, components::Link * /*_link*/,
          components::Pose *_pose,
          const components::ParentEntity *_parent)->bool
      {
        // If parent is static, don't process pose changes as periodic
        const auto *staticComp =
          _ecm.Component<components::Static>(_parent->Data());

        if (staticComp && staticComp->Data())
          return true;

        auto linkIt = this->entityLinkMap.find(_entity);
        if (linkIt != this->entityLinkMap.end())
        {
          auto canonicalLink =
              _ecm.Component<components::CanonicalLink>(_entity);

          // get the pose component of the parent model
          const components::Pose *parentPose =
              _ecm.Component<components::Pose>(_parent->Data());

          auto frameData = linkIt->second->FrameDataRelativeToWorld();
          const auto &worldPose = frameData.pose;

          // if the parentPose is a nullptr, something is wrong with ECS
          // creation
          if (!parentPose)
          {
            ignerr << "The pose component of " << _parent->Data()
                   << " could not be found. This should never happen!\n";
            return true;
          }
          if (canonicalLink)
          {
            // This is the canonical link, update the model
            // The Pose component, _pose, of this link is the initial
            // transform of the link w.r.t its model. This component never
            // changes because it's "fixed" to the model. Instead, we change
            // the model's pose here. The physics engine gives us the pose of
            // this link relative to world so to set the model's pose, we have
            // to post-multiply it by the inverse of the initial transform of
            // the link w.r.t to its model.
            auto mutableParentPose =
              _ecm.Component<components::Pose>(_parent->Data());
            *(mutableParentPose) = components::Pose(_pose->Data().Inverse() +
                                           math::eigen3::convert(worldPose));
            _ecm.SetChanged(_parent->Data(), components::Pose::typeId,
                ComponentState::PeriodicChange);
          }
          else
          {
            // Compute the relative pose of this link from the model
            *_pose = components::Pose(math::eigen3::convert(worldPose) +
                                      parentPose->Data().Inverse());
            _ecm.SetChanged(_entity, components::Pose::typeId,
                ComponentState::PeriodicChange);
          }

          // Populate world poses, velocities and accelerations of the link. For
          // now these components are updated only if another system has created
          // the corresponding component on the entity.
          auto worldPoseComp = _ecm.Component<components::WorldPose>(_entity);
          if (worldPoseComp)
          {
            auto state =
                worldPoseComp->SetData(math::eigen3::convert(frameData.pose),
                this->pose3Eql) ?
                ComponentState::PeriodicChange :
                ComponentState::NoChange;
            _ecm.SetChanged(_entity, components::WorldPose::typeId, state);
          }

          // Velocity in world coordinates
          auto worldLinVelComp =
              _ecm.Component<components::WorldLinearVelocity>(_entity);
          if (worldLinVelComp)
          {
            auto state = worldLinVelComp->SetData(
                  math::eigen3::convert(frameData.linearVelocity),
                  this->vec3Eql) ?
                  ComponentState::PeriodicChange :
                  ComponentState::NoChange;
            _ecm.SetChanged(_entity,
                components::WorldLinearVelocity::typeId, state);
          }

          // Angular velocity in world frame coordinates
          auto worldAngVelComp =
              _ecm.Component<components::WorldAngularVelocity>(_entity);
          if (worldAngVelComp)
          {
            auto state = worldAngVelComp->SetData(
                math::eigen3::convert(frameData.angularVelocity),
                this->vec3Eql) ?
                ComponentState::PeriodicChange :
                ComponentState::NoChange;
            _ecm.SetChanged(_entity,
                components::WorldAngularVelocity::typeId, state);
          }

          // Acceleration in world frame coordinates
          auto worldLinAccelComp =
              _ecm.Component<components::WorldLinearAcceleration>(_entity);
          if (worldLinAccelComp)
          {
            auto state = worldLinAccelComp->SetData(
                math::eigen3::convert(frameData.linearAcceleration),
                this->vec3Eql) ?
                ComponentState::PeriodicChange :
                ComponentState::NoChange;
            _ecm.SetChanged(_entity,
                components::WorldLinearAcceleration::typeId, state);
          }

          // Angular acceleration in world frame coordinates
          auto worldAngAccelComp =
              _ecm.Component<components::WorldAngularAcceleration>(_entity);

          if (worldAngAccelComp)
          {
            auto state = worldAngAccelComp->SetData(
                math::eigen3::convert(frameData.angularAcceleration),
                this->vec3Eql) ?
                ComponentState::PeriodicChange :
                ComponentState::NoChange;
            _ecm.SetChanged(_entity,
                components::WorldAngularAcceleration::typeId, state);
          }

          const Eigen::Matrix3d R_bs = worldPose.linear().transpose(); // NOLINT

          // Velocity in body-fixed frame coordinates
          auto bodyLinVelComp =
              _ecm.Component<components::LinearVelocity>(_entity);
          if (bodyLinVelComp)
          {
            Eigen::Vector3d bodyLinVel = R_bs * frameData.linearVelocity;
            auto state =
                bodyLinVelComp->SetData(math::eigen3::convert(bodyLinVel),
                this->vec3Eql) ?
                ComponentState::PeriodicChange :
                ComponentState::NoChange;
            _ecm.SetChanged(_entity, components::LinearVelocity::typeId, state);
          }

          // Angular velocity in body-fixed frame coordinates
          auto bodyAngVelComp =
              _ecm.Component<components::AngularVelocity>(_entity);
          if (bodyAngVelComp)
          {
            Eigen::Vector3d bodyAngVel = R_bs * frameData.angularVelocity;
            auto state =
                bodyAngVelComp->SetData(math::eigen3::convert(bodyAngVel),
                this->vec3Eql) ?
                ComponentState::PeriodicChange :
                ComponentState::NoChange;
            _ecm.SetChanged(_entity, components::AngularVelocity::typeId,
                state);
          }

          // Acceleration in body-fixed frame coordinates
          auto bodyLinAccelComp =
              _ecm.Component<components::LinearAcceleration>(_entity);
          if (bodyLinAccelComp)
          {
            Eigen::Vector3d bodyLinAccel = R_bs * frameData.linearAcceleration;
            auto state =
                bodyLinAccelComp->SetData(math::eigen3::convert(bodyLinAccel),
                this->vec3Eql)?
                ComponentState::PeriodicChange :
                ComponentState::NoChange;
            _ecm.SetChanged(_entity, components::LinearAcceleration::typeId,
                state);
          }

          // Angular acceleration in world frame coordinates
          auto bodyAngAccelComp =
              _ecm.Component<components::AngularAcceleration>(_entity);
          if (bodyAngAccelComp)
          {
            Eigen::Vector3d bodyAngAccel = R_bs * frameData.angularAcceleration;
            auto state =
                bodyAngAccelComp->SetData(math::eigen3::convert(bodyAngAccel),
                this->vec3Eql) ?
                ComponentState::PeriodicChange :
                ComponentState::NoChange;
            _ecm.SetChanged(_entity, components::AngularAcceleration::typeId,
                state);
          }
        }
        else
        {
          ignwarn << "Unknown link with id " << _entity << " found\n";
        }
        return true;
      });

  // pose/velocity/acceleration of non-link entities such as sensors /
  // collisions. These get updated only if another system has created a
  // components::WorldPose component for the entity.
  // Populated components:
  // * WorldPose
  // * WorldLinearVelocity
  // * AngularVelocity
  // * LinearAcceleration

  // world pose
  _ecm.Each<components::Pose, components::WorldPose,
            components::ParentEntity>(
      [&](const Entity &,
          const components::Pose *_pose, components::WorldPose *_worldPose,
          const components::ParentEntity *_parent)->bool
      {
        // check if parent entity is a link, e.g. entity is sensor / collision
        auto linkIt = this->entityLinkMap.find(_parent->Data());
        if (linkIt != this->entityLinkMap.end())
        {
          const auto entityFrameData =
              this->LinkFrameDataAtOffset(linkIt->second, _pose->Data());

          *_worldPose = components::WorldPose(
              math::eigen3::convert(entityFrameData.pose));
        }

        return true;
      });

  // world linear velocity
  _ecm.Each<components::Pose, components::WorldLinearVelocity,
            components::ParentEntity>(
      [&](const Entity &,
          const components::Pose *_pose,
          components::WorldLinearVelocity *_worldLinearVel,
          const components::ParentEntity *_parent)->bool
      {
        // check if parent entity is a link, e.g. entity is sensor / collision
        auto linkIt = this->entityLinkMap.find(_parent->Data());
        if (linkIt != this->entityLinkMap.end())
        {
          const auto entityFrameData =
              this->LinkFrameDataAtOffset(linkIt->second, _pose->Data());

          // set entity world linear velocity
          *_worldLinearVel = components::WorldLinearVelocity(
              math::eigen3::convert(entityFrameData.linearVelocity));
        }

        return true;
      });

  // body angular velocity
  _ecm.Each<components::Pose, components::AngularVelocity,
            components::ParentEntity>(
      [&](const Entity &,
          const components::Pose *_pose,
          components::AngularVelocity *_angularVel,
          const components::ParentEntity *_parent)->bool
      {
        // check if parent entity is a link, e.g. entity is sensor / collision
        auto linkIt = this->entityLinkMap.find(_parent->Data());
        if (linkIt != this->entityLinkMap.end())
        {
          const auto entityFrameData =
              this->LinkFrameDataAtOffset(linkIt->second, _pose->Data());

          auto entityWorldPose = math::eigen3::convert(entityFrameData.pose);
          ignition::math::Vector3d entityWorldAngularVel =
              math::eigen3::convert(entityFrameData.angularVelocity);

          auto entityBodyAngularVel =
              entityWorldPose.Rot().RotateVectorReverse(entityWorldAngularVel);
          *_angularVel = components::AngularVelocity(entityBodyAngularVel);
        }

        return true;
      });

  // body linear acceleration
  _ecm.Each<components::Pose, components::LinearAcceleration,
            components::ParentEntity>(
      [&](const Entity &,
          const components::Pose *_pose,
          components::LinearAcceleration *_linearAcc,
          const components::ParentEntity *_parent)->bool
      {
        auto linkIt = this->entityLinkMap.find(_parent->Data());
        if (linkIt != this->entityLinkMap.end())
        {
          const auto entityFrameData =
              this->LinkFrameDataAtOffset(linkIt->second, _pose->Data());

          auto entityWorldPose = math::eigen3::convert(entityFrameData.pose);
          ignition::math::Vector3d entityWorldLinearAcc =
              math::eigen3::convert(entityFrameData.linearAcceleration);

          auto entityBodyLinearAcc =
              entityWorldPose.Rot().RotateVectorReverse(entityWorldLinearAcc);
          *_linearAcc = components::LinearAcceleration(entityBodyLinearAcc);
        }

        return true;
      });

  // Clear pending commands
  _ecm.Each<components::JointForceCmd>(
      [&](const Entity &, components::JointForceCmd *_force) -> bool
      {
        std::fill(_force->Data().begin(), _force->Data().end(), 0.0);
        return true;
      });

  _ecm.Each<components::ExternalWorldWrenchCmd >(
      [&](const Entity &, components::ExternalWorldWrenchCmd *_wrench) -> bool
      {
        _wrench->Data().Clear();
        return true;
      });

  _ecm.Each<components::JointVelocityCmd>(
      [&](const Entity &, components::JointVelocityCmd *_vel) -> bool
      {
        std::fill(_vel->Data().begin(), _vel->Data().end(), 0.0);
        return true;
      });

  // Update joint positions
  _ecm.Each<components::Joint, components::JointPosition>(
      [&](const Entity &_entity, components::Joint *,
          components::JointPosition *_jointPos) -> bool
      {
        auto jointIt = this->entityJointMap.find(_entity);
        if (jointIt != this->entityJointMap.end())
        {
          _jointPos->Data().resize(jointIt->second->GetDegreesOfFreedom());
          for (std::size_t i = 0; i < jointIt->second->GetDegreesOfFreedom();
               ++i)
          {
            _jointPos->Data()[i] = jointIt->second->GetPosition(i);
          }
        }
        return true;
      });

  // Update joint Velocities
  _ecm.Each<components::Joint, components::JointVelocity>(
      [&](const Entity &_entity, components::Joint *,
          components::JointVelocity *_jointVel) -> bool
      {
        auto jointIt = this->entityJointMap.find(_entity);
        if (jointIt != this->entityJointMap.end())
        {
          _jointVel->Data().resize(jointIt->second->GetDegreesOfFreedom());
          for (std::size_t i = 0; i < jointIt->second->GetDegreesOfFreedom();
               ++i)
          {
            _jointVel->Data()[i] = jointIt->second->GetVelocity(i);
          }
        }
        return true;
      });
  this->UpdateCollisions(_ecm);
}

//////////////////////////////////////////////////
void PhysicsPrivate::UpdateCollisions(EntityComponentManager &_ecm) const
{
  IGN_PROFILE("PhysicsPrivate::UpdateCollisions");
  // Quit early if the ContactData component hasn't been created. This means
  // there are no systems that need contact information
  if (!_ecm.HasComponentType(components::ContactSensorData::typeId))
    return;

  // TODO(addisu) If systems are assumed to only have one world, we should
  // capture the world Entity in a Configure call
  Entity worldEntity = _ecm.EntityByComponents(components::World());

  if (worldEntity == kNullEntity)
  {
    ignerr << "Missing world entity.\n";
    return;
  }

  // Safe to assume this won't throw because the world entity should always be
  // available
  auto worldPhys = this->entityWorldMap.at(worldEntity);

  // Each contact object we get from ign-physics contains the EntityPtrs of the
  // two colliding entities and other data about the contact such as the
  // position. This map groups contacts so that it is easy to query all the
  // contacts of one entity.
  using EntityContactMap =
      std::unordered_map<Entity, std::deque<const WorldType::ContactPoint *>>;

  // This data structure is essentially a mapping between a pair of entities and
  // a list of pointers to their contact object. We use a map inside a map to
  // create msgs::Contact objects conveniently later on.
  std::unordered_map<Entity, EntityContactMap> entityContactMap;

  // Note that we are temporarily storing pointers to elements in this
  // ("allContacts") container. Thus, we must make sure it doesn't get destroyed
  // until the end of this function.
  auto allContacts = worldPhys->GetContactsFromLastStep();
  for (const auto &contactComposite : allContacts)
  {
    const auto &contact = contactComposite.Get<WorldType::ContactPoint>();
    auto coll1It = this->collisionEntityMap.find(contact.collision1);
    auto coll2It = this->collisionEntityMap.find(contact.collision2);

    if ((coll1It != this->collisionEntityMap.end()) &&
        (coll2It != this->collisionEntityMap.end()))
    {
      entityContactMap[coll1It->second][coll2It->second].push_back(&contact);
      entityContactMap[coll2It->second][coll1It->second].push_back(&contact);
    }
  }

  // Go through each collision entity that has a ContactData component and
  // set the component value to the list of contacts that correspond to
  // the collision entity
  _ecm.Each<components::Collision, components::ContactSensorData>(
      [&](const Entity &_collEntity1, components::Collision *,
          components::ContactSensorData *_contacts) -> bool
      {
        if (entityContactMap.find(_collEntity1) == entityContactMap.end())
        {
          // Clear the last contact data
          *_contacts = components::ContactSensorData();
          return true;
        }

        const auto &contactMap = entityContactMap[_collEntity1];

        msgs::Contacts contactsComp;

        for (const auto &[collEntity2, contactData] : contactMap)
        {
          msgs::Contact *contactMsg = contactsComp.add_contact();
          contactMsg->mutable_collision1()->set_id(_collEntity1);
          contactMsg->mutable_collision2()->set_id(collEntity2);
          for (const auto &contact : contactData)
          {
            auto *position = contactMsg->add_position();
            position->set_x(contact->point.x());
            position->set_y(contact->point.y());
            position->set_z(contact->point.z());
          }
        }
        *_contacts = components::ContactSensorData(contactsComp);

        return true;
      });
}

physics::FrameData3d PhysicsPrivate::LinkFrameDataAtOffset(
      const LinkPtrType &_link, const math::Pose3d &_pose) const
{
  physics::FrameData3d parent;
  parent.pose = math::eigen3::convert(_pose);
  physics::RelativeFrameData3d relFrameData(_link->GetFrameID(), parent);
  return this->engine->Resolve(relFrameData, physics::FrameID::World());
}

IGNITION_ADD_PLUGIN(Physics,
                    ignition::gazebo::System,
                    Physics::ISystemUpdate)

IGNITION_ADD_PLUGIN_ALIAS(Physics, "ignition::gazebo::systems::Physics")<|MERGE_RESOLUTION|>--- conflicted
+++ resolved
@@ -133,11 +133,7 @@
           ignition::physics::sdf::ConstructSdfModel,
           ignition::physics::sdf::ConstructSdfVisual,
           ignition::physics::sdf::ConstructSdfWorld
-<<<<<<< HEAD
-          > {  };
-=======
           >{};
->>>>>>> 253d77f0
 
 
   public: using EnginePtrType = ignition::physics::EnginePtr<
