/*
 * Copyright (C) 2019 Open Source Robotics Foundation
 *
 * Licensed under the Apache License, Version 2.0 (the "License");
 * you may not use this file except in compliance with the License.
 * You may obtain a copy of the License at
 *
 *     http://www.apache.org/licenses/LICENSE-2.0
 *
 * Unless required by applicable law or agreed to in writing, software
 * distributed under the License is distributed on an "AS IS" BASIS,
 * WITHOUT WARRANTIES OR CONDITIONS OF ANY KIND, either express or implied.
 * See the License for the specific language governing permissions and
 * limitations under the License.
 *
 */

#include "Imu.hh"

#include <string>
#include <unordered_map>
#include <unordered_set>
#include <utility>

#include <ignition/plugin/Register.hh>

#include <sdf/Element.hh>

#include <ignition/common/Profiler.hh>

#include <ignition/sensors/SensorFactory.hh>
#include <ignition/sensors/ImuSensor.hh>

#include "ignition/gazebo/components/AngularVelocity.hh"
#include "ignition/gazebo/components/Imu.hh"
#include "ignition/gazebo/components/Gravity.hh"
#include "ignition/gazebo/components/LinearAcceleration.hh"
#include "ignition/gazebo/components/Name.hh"
#include "ignition/gazebo/components/Pose.hh"
#include "ignition/gazebo/components/ParentEntity.hh"
#include "ignition/gazebo/components/Sensor.hh"
#include "ignition/gazebo/components/World.hh"
#include "ignition/gazebo/EntityComponentManager.hh"
#include "ignition/gazebo/Util.hh"

using namespace ignition;
using namespace gazebo;
using namespace systems;

/// \brief Private Imu data class.
class ignition::gazebo::systems::ImuPrivate
{
  /// \brief A map of IMU entity to its IMU sensor.
  public: std::unordered_map<Entity,
      std::unique_ptr<ignition::sensors::ImuSensor>> entitySensorMap;

  /// \brief Ign-sensors sensor factory for creating sensors
  public: sensors::SensorFactory sensorFactory;

  /// \brief Keep list of sensors that were created during the previous
  /// `PostUpdate`, so that components can be created during the next
  /// `PreUpdate`.
  public: std::unordered_set<Entity> newSensors;

  /// \brief Keep track of world ID, which is equivalent to the scene's
  /// root visual.
  /// Defaults to zero, which is considered invalid by Ignition Gazebo.
  public: Entity worldEntity = kNullEntity;

  /// True if the rendering component is initialized
  public: bool initialized = false;

  /// \brief Create IMU sensors in ign-sensors
  /// \param[in] _ecm Immutable reference to ECM.
  public: void CreateSensors(const EntityComponentManager &_ecm);

  /// \brief Update IMU sensor data based on physics data
  /// \param[in] _ecm Immutable reference to ECM.
  public: void Update(const EntityComponentManager &_ecm);

  /// \brief Create sensor
  /// \param[in] _ecm Immutable reference to ECM.
  /// \param[in] _entity Entity of the IMU
  /// \param[in] _imu IMU component.
  /// \param[in] _parent Parent entity component.
  public: void AddSensor(
    const EntityComponentManager &_ecm,
    const Entity _entity,
    const components::Imu *_imu,
    const components::ParentEntity *_parent);

  /// \brief Remove IMU sensors if their entities have been removed from
  /// simulation.
  /// \param[in] _ecm Immutable reference to ECM.
  public: void RemoveImuEntities(const EntityComponentManager &_ecm);
};

//////////////////////////////////////////////////
Imu::Imu() : System(), dataPtr(std::make_unique<ImuPrivate>())
{
}

//////////////////////////////////////////////////
Imu::~Imu() = default;

//////////////////////////////////////////////////
void Imu::PreUpdate(const UpdateInfo &/*_info*/,
    EntityComponentManager &_ecm)
{
  IGN_PROFILE("Imu::PreUpdate");

  // Create components
  for (auto entity : this->dataPtr->newSensors)
  {
    auto it = this->dataPtr->entitySensorMap.find(entity);
    if (it == this->dataPtr->entitySensorMap.end())
    {
      ignerr << "Entity [" << entity
             << "] isn't in sensor map, this shouldn't happen." << std::endl;
      continue;
    }
    // Set topic
    _ecm.CreateComponent(entity, components::SensorTopic(it->second->Topic()));
  }
  this->dataPtr->newSensors.clear();
}

//////////////////////////////////////////////////
void Imu::PostUpdate(const UpdateInfo &_info,
                     const EntityComponentManager &_ecm)
{
  IGN_PROFILE("Imu::PostUpdate");

  // \TODO(anyone) Support rewind
  if (_info.dt < std::chrono::steady_clock::duration::zero())
  {
    ignwarn << "Detected jump back in time ["
        << std::chrono::duration_cast<std::chrono::seconds>(_info.dt).count()
        << "s]. System may not work properly." << std::endl;
  }

  this->dataPtr->CreateSensors(_ecm);

  // Only update and publish if not paused.
  if (!_info.paused)
  {
    this->dataPtr->Update(_ecm);

    for (auto &it : this->dataPtr->entitySensorMap)
    {
      // Update measurement time
      it.second.get()->sensors::Sensor::Update(_info.simTime, false);
    }
  }

  this->dataPtr->RemoveImuEntities(_ecm);
}

//////////////////////////////////////////////////
void ImuPrivate::AddSensor(
  const EntityComponentManager &_ecm,
  const Entity _entity,
  const components::Imu *_imu,
  const components::ParentEntity *_parent)
{
  // Get the world acceleration (defined in world frame)
  auto gravity = _ecm.Component<components::Gravity>(worldEntity);
  if (nullptr == gravity)
  {
    ignerr << "World missing gravity." << std::endl;
    return;
  }

  // create sensor
  std::string sensorScopedName =
      removeParentScope(scopedName(_entity, _ecm, "::", false), "::");
  sdf::Sensor data = _imu->Data();
  data.SetName(sensorScopedName);
  // check topic
  if (data.Topic().empty())
  {
    std::string topic = scopedName(_entity, _ecm) + "/imu";
    data.SetTopic(topic);
  }
  std::unique_ptr<sensors::ImuSensor> sensor =
      this->sensorFactory.CreateSensor<
      sensors::ImuSensor>(data);
  if (nullptr == sensor)
  {
    ignerr << "Failed to create sensor [" << sensorScopedName << "]"
           << std::endl;
    return;
  }

  // set sensor parent
  std::string parentName = _ecm.Component<components::Name>(
      _parent->Data())->Data();
  sensor->SetParent(parentName);

  // set gravity - assume it remains fixed
  sensor->SetGravity(gravity->Data());

  // Get initial pose of sensor and set the reference z pos
  // The WorldPose component was just created and so it's empty
  // We'll compute the world pose manually here
  math::Pose3d p = worldPose(_entity, _ecm);
  sensor->SetOrientationReference(p.Rot());

<<<<<<< HEAD
  // Set topic
  _ecm.CreateComponent(_entity, components::SensorTopic(sensor->Topic()));

  // Set whether orientation is enabled
  if (data.ImuSensor())
  {
    sensor->SetOrientationEnabled(
        data.ImuSensor()->OrientationEnabled());
  }

=======
>>>>>>> ebb3a9ad
  this->entitySensorMap.insert(
      std::make_pair(_entity, std::move(sensor)));
  this->newSensors.insert(_entity);
}

//////////////////////////////////////////////////
void ImuPrivate::CreateSensors(const EntityComponentManager &_ecm)
{
  IGN_PROFILE("ImuPrivate::CreateImuEntities");
  // Get World Entity
  if (kNullEntity == this->worldEntity)
    this->worldEntity = _ecm.EntityByComponents(components::World());
  if (kNullEntity == this->worldEntity)
  {
    ignerr << "Missing world entity." << std::endl;
    return;
  }

  if (!this->initialized)
  {
    // Create IMUs
    _ecm.Each<components::Imu, components::ParentEntity>(
      [&](const Entity &_entity,
          const components::Imu *_imu,
          const components::ParentEntity *_parent)->bool
        {
          this->AddSensor(_ecm, _entity, _imu, _parent);
          return true;
        });
      this->initialized = true;
  }
  else
  {
    // Create IMUs
    _ecm.EachNew<components::Imu, components::ParentEntity>(
      [&](const Entity &_entity,
          const components::Imu *_imu,
          const components::ParentEntity *_parent)->bool
        {
          this->AddSensor(_ecm, _entity, _imu, _parent);
          return true;
      });
  }
}

//////////////////////////////////////////////////
void ImuPrivate::Update(const EntityComponentManager &_ecm)
{
  IGN_PROFILE("ImuPrivate::Update");
  _ecm.Each<components::Imu,
            components::WorldPose,
            components::AngularVelocity,
            components::LinearAcceleration>(
    [&](const Entity &_entity,
        const components::Imu * /*_imu*/,
        const components::WorldPose *_worldPose,
        const components::AngularVelocity *_angularVel,
        const components::LinearAcceleration *_linearAccel)->bool
      {
        auto it = this->entitySensorMap.find(_entity);
        if (it != this->entitySensorMap.end())
        {
          const auto &imuWorldPose = _worldPose->Data();
          it->second->SetWorldPose(imuWorldPose);

          // Set the IMU angular velocity (defined in imu's local frame)
          it->second->SetAngularVelocity(_angularVel->Data());

          // Set the IMU linear acceleration in the imu local frame
          it->second->SetLinearAcceleration(_linearAccel->Data());
         }
        else
        {
          ignerr << "Failed to update IMU: " << _entity << ". "
                 << "Entity not found." << std::endl;
        }

        return true;
      });
}

//////////////////////////////////////////////////
void ImuPrivate::RemoveImuEntities(
    const EntityComponentManager &_ecm)
{
  IGN_PROFILE("ImuPrivate::RemoveImuEntities");
  _ecm.EachRemoved<components::Imu>(
    [&](const Entity &_entity,
        const components::Imu *)->bool
      {
        auto sensorId = this->entitySensorMap.find(_entity);
        if (sensorId == this->entitySensorMap.end())
        {
          ignerr << "Internal error, missing IMU sensor for entity ["
                 << _entity << "]" << std::endl;
          return true;
        }

        this->entitySensorMap.erase(sensorId);

        return true;
      });
}

IGNITION_ADD_PLUGIN(Imu, System,
  Imu::ISystemPreUpdate,
  Imu::ISystemPostUpdate
)

IGNITION_ADD_PLUGIN_ALIAS(Imu, "ignition::gazebo::systems::Imu")<|MERGE_RESOLUTION|>--- conflicted
+++ resolved
@@ -206,10 +206,6 @@
   math::Pose3d p = worldPose(_entity, _ecm);
   sensor->SetOrientationReference(p.Rot());
 
-<<<<<<< HEAD
-  // Set topic
-  _ecm.CreateComponent(_entity, components::SensorTopic(sensor->Topic()));
-
   // Set whether orientation is enabled
   if (data.ImuSensor())
   {
@@ -217,8 +213,6 @@
         data.ImuSensor()->OrientationEnabled());
   }
 
-=======
->>>>>>> ebb3a9ad
   this->entitySensorMap.insert(
       std::make_pair(_entity, std::move(sensor)));
   this->newSensors.insert(_entity);
