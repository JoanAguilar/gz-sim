--- conflicted
+++ resolved
@@ -2,13 +2,11 @@
 
 ### Ignition Gazebo 2.X.X
 
-<<<<<<< HEAD
 1. Baseline for stereo cameras
    * [Pull Request 406](https://bitbucket.org/ignitionrobotics/ign-gazebo/pull-requests/406)
-=======
+
 1. Fix log playback with levels. This drops support for logs created before v2.0.0.
    * [Pull Request 407](https://bitbucket.org/ignitionrobotics/ign-gazebo/pull-requests/407)
->>>>>>> fa28bee9
 
 1. Add worker threads for System PostUpdate phase
    * [Pull Request 387](https://bitbucket.org/ignitionrobotics/ign-gazebo/pull-requests/387)
